#!/usr/bin/perl -w

eval 'exec /usr/bin/perl -w -S $0 ${1+"$@"}'
    if 0; # not running under some shell

<<<<<<< HEAD
eval 'exec /usr/bin/perl -w -S $0 ${1+"$@"}'
    if 0; # not running under some shell

eval 'exec /usr/bin/perl -w -S $0 ${1+"$@"}'
    if 0; # not running under some shell

eval 'exec /usr/bin/perl -w -S $0 ${1+"$@"}'
    if 0; # not running under some shell

eval 'exec /usr/bin/perl -w -S $0 ${1+"$@"}'
    if 0; # not running under some shell

=======
>>>>>>> 9326ff11
our $CONF_DIR  = "$ENV{GBROWSE_CONF}/synteny";
our $VERSION   = '$Id: gbrowse_details,v 1.7 2009-08-27 19:13:18 idavies Exp $';
our $BIOGRAPHICS_VERSION   = 1.8;

use strict;
use CGI qw/:standard Map Area delete_all/;
use CGI::Carp 'fatalsToBrowser';
use CGI::Toggle;
use List::Util qw/min max sum/;
use Digest::MD5 'md5_hex';
use Bio::Graphics::Browser2;
use Bio::Graphics;

# Legacy libraries from 1.7 branch
# will slowly replace these
use Legacy::Graphics::Browser;
use Legacy::Graphics::Browser::Util;
use Legacy::Graphics::Browser::Synteny;
use Legacy::Graphics::Browser::PageSettings;
use Legacy::DB::SyntenyIO;
use Legacy::DB::SyntenyBlock;


use constant OVERVIEW_RATIO     => 0.9;
use constant OVERVIEW_BGCOLOR   => 'gainsboro';
use constant IMAGE_WIDTH        => 800;
use constant INTERIMAGE_PAD     => 5;
use constant VERTICAL_PAD       => 40;
use constant ALIGN_HEIGHT       => 6;  
use constant MAX_SPAN           => 0.3;     # largest gap allowed for merging inset panels
use constant TOO_SMALL          => 0.02;    # minimum span for displayed alignments
use constant MAX_GAP            => 50_001;  # maximum gap for chaining
use constant MAX_SEGMENT        => 2_000_001; 
use constant EXTENSION          => 'syn';   # extension for species conf files
use constant DEBUG              => 0;
use constant HELP               => 'http://gmod.org/wiki/GBrowse_syn_Help';

# Display options -- using a hash here so that
# $page_settings can be updated without using hard-coded
# keys (not counting this constant!).
use constant SETTINGS => 
    ( 
      aggregate  => 0 , # chain alignments
      pgrid      => 1,  # gridlines
      shading    => 1,  # shaded polygons
      tiny       => 0,  # ignore small alignments
      pflip      => 1,  # flip (-) strand panels
      edge       => 1,  # outline polygons
      imagewidth => 800,  # width of the image
      display    => 'expanded',  # ref + 2 or all in one
      ref        => undef,
      start      => undef,
      stop       => undef,
      end        => undef,
      name       => undef,
      search_src => undef,
      species    => undef
      );

use vars qw($INVALID_SRC $CONF_DIR $SCONF $CONF $VERSION $MAP $BIOGRAPHICS_VERSION $SYNTENY_IO @hits);

# initialization
$CONF_DIR   = conf_dir($CONF_DIR);


# error if no data sources configured 
my $go;
while (<$CONF_DIR/*.synconf>) {
  $go++;
}
unless ($go) {
  print header,  start_html('No data source');
  print warning("No data source configured for GBrowse_syn\n"); 
  print p('Please consult '.a({-href=>'http://gmod.org/wiki/GBrowse_syn'},'the documentation'));

  print <<END;
<iframe style="frameborder:0;width:1280px;height:2000px" src="/gbrowse2/gbrowse_syn_help.html">
</iframe>
END
;
  print end_html;
  exit 0;
}


# search soure (general) configuration
$CONF       = Legacy::Graphics::Browser::Synteny->new();
$CONF->read_configuration($CONF_DIR,'synconf');

# species-specific configuration
my $extension = $CONF->setting('config_extension') || EXTENSION;
$SCONF      = open_config($CONF_DIR,$extension);

my ($page_settings,$session) = page_settings();
my $source = $page_settings->{source};
$CONF->page_settings($page_settings);
$CONF->search_src($page_settings->{search_src});
$CONF->source($page_settings->{source});
$MAP = db_map();

$SYNTENY_IO = Legacy::DB::SyntenyIO->new($CONF->setting('join'));

my $segment = landmark2segment($page_settings);

if ($segment) {
  my $name = format_segment($segment);
  
  if (ref $segment ne 'Bio::DB::GFF::RelSegment') {
    redirect(url()."?name=$name");
  }

  $CONF->current_segment($segment);
  param(name => $name);
  $page_settings->{name} = $name;
}

my @reset = (0,0);
if (param('reset')) {
  @reset = (1, 'All settings have been reset to their default values');
}
$CONF->print_page_top($CONF->setting('description'),@reset,$session);

# warning if trying to search with no species
if (!$segment && param('name') && !$CONF->page_settings("search_src")) {
  print warning("Error: select a species to search");
}

# Which aligned species have been asked for
my @requested_species  = _unique(@{$page_settings->{species}});
if (!@requested_species) {
  my $search_src = $page_settings->{search_src} || '';
  unless ($search_src && $search_src ne 'nosrc' && $MAP->{$search_src}->{db}) {
    $INVALID_SRC = $search_src;
  }
  @requested_species  = grep {$_ ne $search_src} grep {$MAP->{$_}->{db}} keys %$MAP;
}

if ($segment) {

  @hits = map {$SYNTENY_IO->get_synteny_by_range(-src   => $page_settings->{search_src},
						 -ref   => $segment->abs_ref,
						 -start => $segment->abs_start,
						 -end   => $segment->abs_end,
						 -tgt   => $_) } @requested_species;
}

my $header = $CONF->setting('header');
$header = &$header if ref $header;
print $header || h1($CONF->setting('description'));

if ($INVALID_SRC) {
  print warning("Species '$INVALID_SRC' is not configured for this database");
}

search_form($segment);

print overview_panel($CONF->whole_segment($segment),$segment) if $segment;

if ($segment) {
  # make sure no hits go off-screen
  remap_coordinates($_) for @hits;
  
  segment_info($page_settings,$segment);

  my %species = map {$_->src2 => 1} @hits;  
  my @species = sort keys %species;

  # either display ref species + 2 repeating or 'all in one'
  if ($page_settings->{display} eq 'expanded') {
    while (my @pair = splice @species, 0, 2) {
      draw_image($page_settings,\@hits,@pair);
    }
  }
  else {
    draw_image($page_settings,\@hits,@species);
  } 
} 

options_table();
print end_form();
print $CONF->footer || end_html();

# remember former source for the checkbox
$page_settings->{old_src} = $CONF->search_src;
exit 0;


sub species_chooser {
  # pointless if < 3 species
  return '' if keys %$MAP < 3;
  my $src = $CONF->search_src();
  my @species = grep {$_ ne $src} grep {$MAP->{$_}->{db}} keys %$MAP;
  my $default = $CONF->page_settings->{species} || \@species;
  push @$default, $CONF->page_settings('old_src');

  if (!param('species')) {
    $default = [keys %$MAP];
  }
 
  b(wiki_help('Aligned_Species',,$CONF->tr('Aligned Species'))) . ':' . br .
  checkbox_group(
		 -id        => 'speciesChooser',
		 -name      => 'species',
		 -values    => \@species,
		 -labels    => { map {$_ => $MAP->{$_}->{desc} } @species },
		 -default   => $default,
		 -multiple  => 1,
		 -size      => 8,
		 -override  => 1,
	     );
}

sub expand_notice {
  # pointless if < 4 species
  return '' if keys %$MAP < 4;
  my $state = param('display') || $CONF->page_settings->{display};
  my $ref = $CONF->search_src; 
  my $title = b(wiki_help("Display_Mode",$CONF->tr("Display Mode")), ':');

  my $url = url . "/" . $CONF->source;
  if ($state eq 'expanded') {
    return br, $title, br,  "Three species/panel ",
	a( {-href => $url.'?display=compact'}, 'Click to show all species in one panel');
  } 
  else {
    return br, $title, br, 'All species in one panel ',
    a( {-href => $url.'?display=expanded'}, 'Click to show reference plus two species/panel');
  }
}

sub landmark_search {
  my $segment = shift;
  my $default = format_segment($segment) if $segment;
  return $CONF->setting('no search')
      ? '' : b(wiki_help('Landmark',$CONF->tr('Landmark'))).':'.br.
      textfield(-name=>'name', -size=>25, -value=>$default);
}

sub species_search {
  my $default = $CONF->page_settings("search_src");
  my %labels = map {$_=>$MAP->{$_}{desc}} keys %$MAP; 
  my $values  = [sort {$MAP->{$a}{desc} cmp $MAP->{$b}{desc}} grep {$MAP->{$_}{desc}} keys %labels];
  unshift @$values, '';

  my $onchange = "document.mainform.submit()";
  return b(wiki_help('Reference_Species',$CONF->tr('Genome to Search'))) . ':' . br .
      popup_menu(
		 -onchange => $onchange,
		 -name     =>'search_src',
		 -values   => $values,
		 -labels   => \%labels,
		 -default  => $default,
		 -override => 1
		 );
}

sub search_form {
  my $segment = shift;
  print start_form(-name=>'mainform',-method => 'post');
  navigation_table($segment);
}

sub db_map {
  my %map;
  my @map = shellwords($CONF->setting('source_map'));
  while (my($symbol,$db,$desc) = splice(@map,0,3)) {
    $map{$symbol}{db}   = $db;
    $map{$symbol}{desc} = $desc;
  }
  \%map;
}

sub _type_from_box {
  my $box = shift;
  my @type = split ':', $box->[0];
  my ($feature,$fname) = @type[0,-1];
  return ($feature,$fname);
}


sub draw_image {
  my ($page_settings,$hits,@species) = @_;
  my ($toggle_section,@hits);
  for my $species (@species) {
    push @hits, grep {$_->src2 eq $species} @$hits;
  }
  
  my $src     = $CONF->page_settings("search_src");
  my $segment = $CONF->current_segment or return;
  my $max_segment = $CONF->setting('max_segment') || MAX_SEGMENT;

  if ( $segment->length > $max_segment) {
    my $units = $CONF->unit_label($max_segment);
    print h2("Sorry: the size of region $segment exceeds the maximum ($units)");
    exit;
  }

  my $max_gap = $segment->length * ($CONF->setting('max_span') || MAX_SPAN);

  # dynamically create synteny blocks
  @hits = aggregate(\@hits) if $CONF->page_settings("aggregate");
  
  # save the hits by name so we can access them from the name alone
  for (@hits) {
    $CONF->name2hit( $_->name => $_ );
  }
 

  # relate hits into "span" sorted by target contig/chromosomes
  # %span = ( target_database,target_contig => { target, contig, start, end } } )
  my (%span,$hit2span,%instance);
  for my $h (sort {$a->tstart <=> $b->tstart} @hits) {
    my $src    = $h->src2;
    my $contig = $h->target;
    $instance{$src,$contig} ||= 0;
    my $key = join $;,$src,$contig,$instance{$src,$contig};

    # start a new span if the gap is too large 
    if ($span{$key} && ($h->tstart >= $span{$key}{end}+$max_gap)) {
      $key = join $;,$src,$contig,++$instance{$src,$contig};
    }

    # Tally the plus and minus strand total.  We will flip the panel
    # if more aligned sequence is on the minus strand than the plus strand.
    # only count actual alignmnts (not aggregates).
    my $panel_flip = $CONF->panel_flip($key);
    if ($h->parts) {
      for my $p (@{$h->parts}) {
	$panel_flip->{$key}{yes} += ($p->tend - $p->tstart) if $p->tstrand eq '-';
	$panel_flip->{$key}{no}  += ($p->tend - $p->tstart) if $p->tstrand eq '+';
      }
    }
    else {
      $panel_flip->{$key}{yes} += ($h->tend - $h->tstart) if $h->tstrand eq '-';
      $panel_flip->{$key}{no}  += ($h->tend - $h->tstart) if $h->tstrand eq '+';
    }

    $span{$key}{start} = $h->tstart
	if !defined $span{$key}{start} or $span{$key}{start} > $h->tstart;

    $span{$key}{end}   = $h->tend
	if !defined $span{$key}{end}   or $span{$key}{end}   < $h->tend;

    $contig =~ s/Superc/C/;
    $span{$key}{src}    ||= $src;
    $span{$key}{contig} ||= $contig;
    $span{$key}{tstart} ||= $h->start;
    $span{$key}{tend}   ||= $h->end;
    ($span{$key}{tstart}) = sort {$a<=>$b} ($h->start,$span{$key}{tstart});
    ($span{$key}{tend})   = sort {$b<=>$a} ($h->end,$span{$key}{tend});
    $hit2span->{$h} = $key;
    $hit2span->{$h->name} = $key;
  }

  # get rid of tiny spans
  my $src_fraction = ($CONF->setting('min_alignment_size') || TOO_SMALL || 0) * $segment->length;
  my @unused_hits;
  unless ($CONF->page_settings("tiny")) {
    for my $key (keys %span) {
      my $too_short = ($span{$key}{end} - $span{$key}{start}) < $src_fraction
	  && ($span{$key}{tend} - $span{$key}{tstart}) < $src_fraction;
      if ($too_short) {
	delete $span{$key};
	push @unused_hits, grep { $hit2span->{$_} eq $key } @hits;
	@hits = grep { $hit2span->{$_} ne $key } @hits;
      }
    }
  }

  # sort hits into upper and lower hits, based on this pattern:
  #
  #   1    3    5    7      upper spans
  #
  #   - - - - - - - - -     upper hits
  #
  #   - - - - - - - - -     lower hits
  #
  #   0    2    4    6      lower spans
  #

  my (%hit_positions);
  my $pidx = 0;
  my %species = map {$_->src2 => 1} @hits;
  my %position = map {$_ => ++$pidx} sort keys %species;
  for my $h (sort {($b->end-$b->start)<=>($a->end-$a->start)} @hits) {
    my $src = $h->src2;
    my $span_key = $hit2span->{$h};
    $span{$span_key}{position} = $position{$src};
    $hit_positions{$h} ||= $span{$span_key}{position};
  }
  
  # Create the middle (reference) panel
  my ($upper_ff,$lower_ff,%is_upper);
  
  # restrict segment to aligned sequence
  my $only_aligned = 0;
  if ($only_aligned && @hits) {
    my @coords = map {$_->start, $_->end} @hits;
    my $new_name = $segment->ref .':'.(min @coords).'..'.(max @coords);
    $segment = landmark2segment($page_settings,$new_name,$CONF->page_settings('search_src'));
  }

  for my $h (@hits) {
    my $src = $h->src2;
    # keep track of the hits for mapping purposes
    $is_upper{$src} ||= $hit_positions{$h} % 2;
    my $ff       = $is_upper{$src} ? \$upper_ff : \$lower_ff;
    $$ff ||= Bio::Graphics::FeatureFile->new;
    add_hit_to_ff($segment,$$ff,$h,$hit2span);
  }

  my $orphan_hit = 0;
  for my $h (@unused_hits) {
    warn "I am an orphan! ".$h->start."..".$h->end."\n" if DEBUG;
    my $is_upper = ++$orphan_hit % 2;
    my $ff       = $is_upper ? \$upper_ff : \$lower_ff;
    $$ff ||= Bio::Graphics::FeatureFile->new;
    add_hit_to_ff($segment,$$ff,$h,$hit2span);
  }

  # base image width
  my $width = $CONF->page_settings('imagewidth') || $CONF->setting("imagewidth") || IMAGE_WIDTH;

  # but also allow for padding
  my $ip = $SCONF->setting('image_padding') || 0;
  my $pl = $SCONF->setting('pad_left')  || 0;
  my $pr = $SCONF->setting('pad_right') || 0;
  my $padding = ($pl || $ip) + ($pr || $ip);

  my ($ref_img,$ref_boxes) = segment2image($segment,
					   $src,
					   { 
					     width           => $width - $padding,
					     features_top    => $upper_ff,
					     features_bottom => $lower_ff,
					     background      => 'white',
					   }
					   ) or die("no image");
  
  $width = $ref_img->width;

  my $ref_title = $MAP->{$src}{desc} . ' ' . format_segment($segment);

  # pad all of the span coordinates for a bit of regional context 
  for my $key (keys %span) {
    my $width = $span{$key}{end} - $span{$key}{start};
    $span{$key}{start} -= int $width/20;
    $span{$key}{end  } += int $width/20;
  }

  # we now create panels and corresponding hit feature files for each of the small
  # panels
  my $refwidth     = $width;
  my $panel_count  = keys %span;
  my $panels_above = my @panels_above = grep { $span{$_}{position} % 2 } keys %span;
  my $panels_below = my @panels_below = grep {!($span{$_}{position} % 2) } keys %span;
  my $bases_above  = sum( map {$span{$_}{end} - $span{$_}{start}} @panels_above );
  my $bases_below  = sum( map {$span{$_}{end} - $span{$_}{start}} @panels_below );
  my ($pad_top,$pad_bottom) = (0,0);
  my ($img,$boxes);
  my $im_pad = $CONF->setting('interimage_pad') || INTERIMAGE_PAD;

  for my $key (keys %span) {
    my $panel_position   = $span{$key}{position};
    my $is_above         = $panel_position % 2;
    my $total_bases      = $is_above ? $bases_above : $bases_below;
    my $panels           = $is_above ? $panels_above : $panels_below;
    my $total_width      = $refwidth - $panels*3*$im_pad + $im_pad;
    my $src              = $span{$key}{src};
    my $contig           = $span{$key}{contig};
    my $end              = $span{$key}{end};
    my $start            = $span{$key}{start};
    my $bases            = $end - $start;
    my $name             = "$contig:$start..$end";
    my $segment          = landmark2segment($page_settings,$name,$src);
    my @relevant_hits    = grep {$hit2span->{$_} eq $key} @hits;

    my $rsegment = landmark2segment($page_settings,"$contig:$start..$end",$src);

    # width of inset panels scaled by size of target sequence
    $bases or next;
    my $scale = $bases/$total_bases;
    my $width = $total_width*$scale;

    my $ff    = Bio::Graphics::FeatureFile->new;
    add_hit_to_ff($rsegment,$ff,$_,$hit2span,'invert') foreach @relevant_hits;

    my $segment_args = {width => $width};
    if ($is_above) {
      $segment_args->{features_bottom} = $ff;
      $segment_args->{noscale} = 1;
    }
    else {
      $segment_args->{features_top} = $ff;
    }

    $segment_args->{flip}++ if panel_is_flipped($key,1);

    ($img,$boxes)     = segment2image($segment, $src, $segment_args);

    $img or next;
    $span{$key}{image} = $img;
    $span{$key}{boxes} = $boxes;
    $span{$key}{title} = $MAP->{$src}{desc};
    $span{$key}{title} .= ' (reverse)' if panel_is_flipped($key);

    $pad_top    = $img->height if $is_above  && $pad_top < $img->height;
    $pad_bottom = $img->height if !$is_above && $pad_bottom < $img->height;
  }

  # total height is height of reference + pad_top + pad_bottom + VERTICAL_PAD pixels of spacing
  my $total_height = $ref_img->height + $pad_top + $pad_bottom;
  my $vertical_pad = $CONF->setting('vertical_pad') || VERTICAL_PAD;
  $total_height   += $vertical_pad   if $panels_above;
  $total_height   += $vertical_pad   if $panels_below;
  $total_height   += $im_pad;

  # create a master image for all panels
  my $gd = GD::Image->new($ref_img->width+2*$im_pad,$total_height+1,1) or return;
  $gd->saveAlpha(0);
  $gd->alphaBlending(1);
  my $white       = $gd->colorAllocate(255,255,255);
  my $black       = $gd->colorAllocate(0,0,0);
  my $cyan        = $gd->colorAllocate(0,255,255);
  $gd->filledRectangle(0,0,$gd->width,$gd->height,$white);
  my $translucent = $gd->colorAllocateAlpha(0,0,255,90);

  for my $key (keys %span) {
    my $color            = $CONF->setting($MAP->{$span{$key}{src}}{db}=>'color');
    # report missing config for the species if no color is found
    $color || die  <<END;
    No color configured for $MAP->{$span{$key}{src}}{db}.
    Check the \[$MAP->{$span{$key}{src}}{db}\] stanza in your main configuration file;
END
;
    my @colrgb = Bio::Graphics::Panel->color_name_to_rgb($color);
    $span{$key}{tcolor}  = $gd->colorAllocateAlpha(@colrgb,110);
    $span{$key}{bgcolor} = $gd->colorAllocateAlpha(@colrgb,115);
    $span{$key}{border}  = $gd->colorResolve(@colrgb);
  }

  my $ref_top    = $panels_above ? $pad_top + $vertical_pad  : $im_pad;
  my $ref_bottom = $ref_top + $ref_img->height;

  # paste the individual panels into the picture
  my @map_items;
  my %x = ( above => $im_pad, below => $im_pad);

  # order the panels by hit order 
  my (@sorted_spans,%seen_span);
  for my $h (sort {$a->start <=> $b->start} @hits) {
    my $span = $hit2span->{$h};
    push @sorted_spans, $span if ++$seen_span{$span} == 1;
  }

  my $max_height_above = max( map {eval{$span{$_}{image}->height}} grep {$span{$_}{position} % 2} @sorted_spans);
  my $max_height_below = max( map {eval{$span{$_}{image}->height}} grep {! ($span{$_}{position} % 2)} @sorted_spans);

  for my $key (@sorted_spans) {
    my $is_above = $span{$key}{position} % 2;
    my $img = $span{$key}{image} or next;
    my $xi = $is_above ? 'above' : 'below';
    my $max_height = $is_above ? $max_height_above : $max_height_below;
    
    my $img_y = $is_above ? $ref_top-$vertical_pad-$img->height : $ref_bottom+$vertical_pad ;
    my $msk_y  = $is_above ? $ref_top-$vertical_pad-$max_height : $img_y;
    $span{$key}{offsets} = [$x{$xi},$img_y];
    my @rect = ($x{$xi},$msk_y,$x{$xi}+$img->width,$msk_y+$max_height);
    $gd->copy($img,$x{$xi},$img_y,0,0,$img->width,$img->height);

    $gd->filledRectangle(@rect,$span{$key}{bgcolor});
    $gd->rectangle(@rect,$span{$key}{border});
    $gd->string(GD::gdSmallFont,$x{$xi}+5,$msk_y,$span{$key}{title},$black)
	if $img->width > 75;
    $x{$xi} += $img->width + $im_pad;
    my $name = "$span{$key}{contig}:$span{$key}{start}..$span{$key}{end}";
    push @map_items,Area({shape=>'rect',
			  coords=>join(',',@rect),
			  href=>"?search_src=$span{$key}{src};name=$name",
			  title=>$span{$key}{title}});
  }

  # middle row (reference)
  my @rect = ($im_pad,$ref_top,$im_pad+$ref_img->width,$ref_top+$ref_img->height);
  $gd->copy($ref_img,$im_pad,$ref_top,0,0,$ref_img->width,$ref_img->height);
  my $color   = $CONF->setting($MAP->{$src}{db}=>'color');
  $color ||= 'blue';
  my $bgcolor = $gd->colorAllocateAlpha(Bio::Graphics::Panel->color_name_to_rgb($color),110);
  my $border  = $gd->colorResolve(Bio::Graphics::Panel->color_name_to_rgb($color));
  $gd->filledRectangle(@rect,$bgcolor);
  $gd->rectangle(@rect,$border);
  my $title = $MAP->{$src}{desc} . ' (reference)';
  $gd->string(GD::gdSmallFont,$rect[0]+5,$rect[1],$title,$black);
  push @map_items,Area({shape=>'rect',
			coords=>join(',',@rect),
			title=>$ref_title});

  # sort out the coordinates of all the hits so that we can join them
  # first the hits in the reference panel
  my (%ref_boxes,%panel_boxes);
  for my $box (@$ref_boxes) {
    ref $box or next;
    my ($feature,$fname) = _type_from_box($box);
    my @rect = ($im_pad+$box->[1],$ref_top+$box->[2],$im_pad+$box->[3],$ref_top+$box->[4]);
    if ($feature =~ /^match(_part)?$/) {
      $ref_boxes{$fname} = \@rect;		
    }
    else {
      my %atts = %{$box->[5]};
      my $url = url();
      $url =~ s/gbrowse_syn.*$//;
      $atts{href} =~ s/\.\.\/\.\.\//$url/ if $atts{href};
      push @map_items,Area({shape=>'rect',coords=>join(',',@rect),%atts});
    }	
    $gd->rectangle(@rect,$black) if DEBUG;
  }

  # now for the hits in each individual panel
  my %tcolors;
  for my $key (keys %span) {
    defined $span{$key}{offsets} or next;
    my ($left,$top) = @{$span{$key}{offsets}};
    my $boxes  = $span{$key}{boxes};
    for my $box (@$boxes) {
      ref $box or next;
      my ($feature,$fname) = _type_from_box($box);
      #next unless $feature =~ /^match(_part)?$/;
      my @rect = ($left+$box->[1],$top+$box->[2],$left+$box->[3],$top+$box->[4]);
      if ($feature =~ /^match(_part)?$/) {
        $panel_boxes{$fname} = \@rect;
      }
      else {
        push @map_items, Area( {
	  shape  => 'rect',
	  coords => join(',',@rect),
	  %{$box->[5]}});
      }
      $tcolors{$fname} = $span{$key}{tcolor};

      $gd->rectangle(@rect,$black) if DEBUG;
    }
  }
  
  my %grid_line;
  my %gc;
  $gc{1} = $CONF->page_settings("pgrid") ? $gd->colorResolveAlpha(10,10,10,100) : $gd->colorResolveAlpha(10,10,10,70);
  $gc{3} = $gd->colorResolveAlpha(10,10,255,100);
  my $thickness = 3;

  my $grid_upper;
  for my $feature (keys %ref_boxes) { 
    next unless defined $ref_boxes{$feature} && defined $panel_boxes{$feature};
    my $hit = $CONF->name2hit($feature);
    next unless defined $hit;
    my $span = $hit2span->{$feature};
    my $flip =  !panel_is_flipped($span) && $CONF->flip($feature)
             ||  panel_is_flipped($span) && !$CONF->flip($feature);

    my ($rx1,$ry1,$rx2,$ry2) = @{$ref_boxes{$feature}};
    my ($px1,$py1,$px2,$py2) = @{$panel_boxes{$feature}};
    my $upper = $py2 < $ry1;    

    if ($CONF->page_settings("shading")) {
      my $poly = GD::Polygon->new();
      $upper = $py2 < $ry1;
      ($rx1,$rx2) = ($rx2,$rx1) if $flip;

      if ($upper) {
	$grid_upper ||= $ry2;
	$poly->addPt($px1,$py2);
	$poly->addPt($px2,$py2);
	$poly->addPt($rx2,$ry1);
	$poly->addPt($rx1,$ry1);
      } 
      else {
	$poly->addPt($px1,$py1);
	$poly->addPt($px2,$py1);
	$poly->addPt($rx2,$ry2);
	$poly->addPt($rx1,$ry2);
      }
      
      $gd->filledPolygon($poly,$tcolors{$feature});
    }
  }

  my %within_a_pixel;
  # reloop to avoid mysterious alpha-channel interaction
  # between shading and grid-lines
  for my $feature (keys %ref_boxes) {
    next unless defined $ref_boxes{$feature} && defined $panel_boxes{$feature};
    next if $feature =~ /aggregate/;
    my $exact = $CONF->setting('grid coordinates');    
    $exact = $exact && $exact eq 'exact';

    next unless my $hit = $CONF->name2hit($feature);

    my $span = $hit2span->{$feature};
    my $flip =  !panel_is_flipped($span) && $CONF->flip($feature)
             ||  panel_is_flipped($span) && !$CONF->flip($feature);

    my ($rx1,$ry1,$rx2,$ry2) = @{$ref_boxes{$feature}};
    my ($px1,$py1,$px2,$py2) = @{$panel_boxes{$feature}};
    my $upper = $py2 < $ry1;

    my @grid_coords = $CONF->page_settings("pgrid") 
	? grid_coords( $hit,
		       $ref_boxes{$feature},
		       $panel_boxes{$feature},
		       panel_is_flipped($span),
		       $segment) : ();

    # add edges
    if ($CONF->page_settings("edge")) {
      unshift @grid_coords, $flip ? [$rx1,$px2] :  [$rx1,$px1];
      push @grid_coords, $flip ? [$rx2,$px1] :  [$rx2,$px2];
    }

    my $tidx = 0;
    for my $pair (@grid_coords) {
      my ($x1,$x2) = @$pair;
      $grid_line{$x1}{thickness} = 1 if $exact;
      unless ($grid_line{$x1}{thickness}) {
	$thickness = ++$tidx == 5 ? 3 : 1;
	$tidx = 0 if $tidx == 5;
      }
      else {
	$thickness = $grid_line{$x1}{thickness};
      }
      $gd->setThickness($thickness);
      if ($upper) {
	$gd->line($x1,$ry1,$x2,$py2,$gc{$thickness});
	$gd->line($x2,$py2,$x2,0,$gc{$thickness});
	$grid_line{$x1}{top} ||= $ry2;
      }
      else {
        my $pad = $im_pad;
	$gd->line($x1,$ry2,$x2,$py1,$gc{$thickness});
	$gd->line($x2,$py1,$x2,$gd->height-$pad-1,$gc{$thickness});
	$grid_line{$x1}{bottom} ||= $ry1;
      }
      $grid_line{$x1}{thickness} ||= $thickness;
    }
  }
  
  
  for my $g (keys %grid_line) {
    # skip the line if there is one already drawn
    # a pixel to the left or right;
    next if $within_a_pixel{$g-1} || $within_a_pixel{$g+1} || $within_a_pixel{$g};
    $within_a_pixel{$g} = 1;
    my $thickness = $grid_line{$g}{thickness};
    $gd->setThickness($thickness);
    $grid_line{$g}{top}    ||= $grid_upper;#$ref_top;
    $grid_line{$g}{bottom} ||= $ref_bottom;
    $gd->line($g,$grid_line{$g}{top},$g,$grid_line{$g}{bottom},$gc{$thickness});
  }
  
  my $url = $SCONF->generate_image($gd);
  
  my $label = $CONF->page_settings->{display} eq 'compact' ? # all
              'Details'                                    : # or a sub-set
               join(', ',@species);
  my $map_name = md5_hex($label);
  print toggle( $label,
		table( {-width=>'100%'},
		       Tr( td( {-align=>'center', -class => 'databody'},
			       img({-src=>$url,-border=>0,-usemap=>'#'.$map_name} )))
		       ),
		);
  
  my $map = Map({-name=>$map_name},reverse @map_items);
  $map =~ s/\</\n\</g;
  print $map;
}

sub segment2image {
  my ($segment,$src,$options) = @_;
  $segment or return;

  my $width       = $options->{width};
  my $hits_top    = $options->{features_top};
  my $hits_bottom = $options->{features_bottom};
  my $background  = $options->{background} || 'white';
  my $flip        = $options->{flip};

  my $dsn = $MAP->{$src}{db} or return;
  $SCONF->source($dsn);
  # make sure balloon tooltips are turned on 
  $SCONF->setting('GENERAL','balloon tips',1);

  my @tracks    = shellwords($CONF->setting($dsn => 'tracks'));
  my $ff_scale  = Bio::Graphics::FeatureFile->new;
  $ff_scale->add_type( SCALE => { fgcolor => 'black', 
				  glyph   => 'arrow',
				  tick    => 2,
				  double  => 0,
				  description => 0} );


  $ff_scale->add_feature(segment2feature($segment,$ff_scale));
  
  my @labels;
  if ($hits_top && $hits_bottom) {
    @labels = ('ff_top','ff_scale',@tracks,'ff_bottom');
  }
  elsif ($hits_top) {
    @labels = ('ff_top','zz_scale',@tracks);
  }
  elsif ($hits_bottom) {
    @labels = (@tracks,'ff_scale','ff_bottom');
  }
  else {
    @labels = ('ff_scale',@tracks);
  }

  my %ff_hash;
  $ff_hash{ff_top}    = $hits_top    if $hits_top;
  $ff_hash{ff_bottom} = $hits_bottom if $hits_bottom;

  # coerce correct track order in bottom panel
  my $scale_label = $hits_bottom && !$hits_bottom ? 'zz_scale' : 'ff_scale';
  $ff_hash{$scale_label}  = $ff_scale;

  $SCONF->width($width);
  
  my $im_pad = $CONF->setting('interimage_pad') || INTERIMAGE_PAD;

  # padding must be temporarily overridden for inset panels
  my ($pl,$pr);
  unless ($src eq $CONF->search_src()) {
    $pl = $SCONF->setting('pad_left');
    $pr = $SCONF->setting('pad_right');
    $SCONF->setting('general','pad_left'  => $im_pad);
    $SCONF->setting('general','pad_right' => $im_pad);
  }

  $SCONF->setting('general','detail bgcolor'=> $background);

  my $title = $MAP->{$src}{desc};

  # cache no panels if some params change
  my $no_cache = [md5_hex(url(-query_string=>1))];

  landmark2segment() if _isref($segment);
  
  my ($img,$boxes) = $SCONF->render_panels( 
					    { 
					      drag_n_drop => 0,
					      image_and_map => 1,
					      keystyle  => 'none',
					      segment   => $segment,
					      labels    => \@labels,
					      title     => $title,
					      -grid     => 0,
					      do_map    => 1,
					      noscale   => 1,
					      feature_files=>\%ff_hash,
					      -flip     => $flip,
					      cache_extra => $no_cache, 
					    }
					    );
  

  # restore original padding
  unless ($src eq $CONF->search_src()) {
    $SCONF->setting('general','pad_left'  => $pl);
    $SCONF->setting('general','pad_right' => $pr);
  }

  return ($img,$boxes,$segment);
}

sub _isref {
  my $segment = shift;
  return $segment->ref eq $CONF->page_settings('ref') &&
      $segment->start == $CONF->page_settings('start') &&
      $segment->stop  == $CONF->page_settings('stop'); 
}

sub format_segment {
  my $seg = shift;
  return $seg->ref.':'.$seg->start.'..'.$seg->end;
}

sub landmark2segment {
  my $settings = shift || $CONF->page_settings;
  my ($name,$source) = @_;
  if ($name && $source) {
  }
  elsif ($CONF->page_settings("name")) {
    $name   = $CONF->page_settings("name");
  }
  elsif ($CONF->page_settings("ref")) {
    $name  = $CONF->page_settings("ref") . ':';
    $name .= $CONF->page_settings("start") . ':';
    $name .= $CONF->page_settings("stop");
  }

  $source ||= $CONF->page_settings("search_src");

  my $segment  = _do_search($name,$source) if $name && $source;

  # Did not find our segment?  Try the other species
  if (!$segment) {
    for my $src (grep {defined $_} @{$settings->{species}}) {
      next if $src eq $source;
      $segment = _do_search($name,$src) if $name;
      if ($segment) {
	$settings->{search_src} = $src;
	$CONF->search_src($src);
	last;
      }
    }
  }

  # remember our search!
  if ($segment && $source && $source eq $settings->{search_src}) {
    $settings->{"ref"}   = $segment->ref;
    $settings->{"start"} = $segment->start;
    $settings->{"stop"}  = $segment->end;
    $settings->{"name"}  = format_segment($segment);
  }
 
  return $segment;
}

sub _do_search {
  my ($landmark,$src) = @_;
  my $dsn = $MAP->{$src}{db} or return undef;
  $SCONF->source($dsn);
  my $db = open_database();
  my ($segment) = grep {$_} $SCONF->name2segments($landmark,$db);
  return $segment;
}

sub warning {
  h2({-style=>'color:red'},@_);
}

sub add_hit_to_ff {
  my ($segment,$ff,$hit,$hit2span,$invert) = @_;
  my $flip_hit = $hit->tstrand eq '-';
  $CONF->flip($hit->name => 1) if $flip_hit;
  my @attributes = $flip_hit ? (-attributes => {flip=>1}) : ();

  my $src = $hit->src2;
  my $setcolor = $CONF->setting($MAP->{$src}->{db} => 'color');

  $ff->add_type(
		"match:$src" => {
		  bgcolor   => $setcolor,
		  fgcolor   => $setcolor,
		  height    => $CONF->setting('align_height') || ALIGN_HEIGHT,
		  glyph     => 'segments',
		  label     => 0,
		  box_subparts => 1,
		  connector => 'dashed',
		    },
		);

  my $seqid  = $invert ? $hit->target  : $hit->seqid;
  my $strand = $invert ? $hit->tstrand : $hit->strand;
  my $start  = $invert ? $hit->tstart  : $hit->start;
  my $end    = $invert ? $hit->tend    : $hit->end;

  my $feature = Bio::Graphics::Feature->new(
					    -source   => $src,
					    -type     => 'match',
					    -name     => $hit->name,
					    -seq_id   => $seqid,
					    -strand   => $strand eq '-' ? -1 : 1,
					    -configurator => $ff
					    );

  my $parts = $CONF->{parts}->{$hit->name};

  if ($parts) {
    for my $part (@$parts) {
      $CONF->flip($part->name => 1) if $flip_hit;
      $hit2span->{$part->name} = $hit2span->{$hit};
      $CONF->name2hit($part->name => $part);

      my $start = $invert ? $part->tstart : $part->start;
      my $end   = $invert ? $part->tend : $part->end;
      my $subfeat = Bio::Graphics::Feature->new(
						-type     => 'match_part',
						-name     => $part->name,
						-start    => $start,
						-end      => $end,
						-strand   => $strand
						);
      $feature->add_segment($subfeat,'EXPAND');
    }
  }
  else {
    $feature->start($start);
    $feature->end($end);
  }

  $ff->add_feature($feature);
}

sub adjust_container {
  my $h = shift;

  if ($h->parts) {
    my @coords = map {$_->tstart,$_->tend} @{$h->parts};
    my ($max,$min)  = (max(@coords),min(@coords));
    $h->tstart($min) if $h->tstart != $min;
    $h->tend($max)   if $h->tend   != $max;
    @coords = map {$_->start,$_->end} @{$h->parts};
    ($max,$min)  = (max(@coords),min(@coords));
    $h->start($min) if $h->start != $min;
    $h->end($max)   if $h->end   != $max;
   }

  return $h;
}

sub navigation_table {
  my $segment = shift;
  my @species = @_;

  my ($table,$whole_segment);

  my $slidertable = '';
  if ($segment) {
    my $whole_segment = $CONF->whole_segment();
    my ($label)  = $CONF->tr('Scroll');
    $slidertable = $CONF->slidertable;
  }
  elsif (my $name = $CONF->page_settings('name')) {
    $slidertable = "$name not found in ".($CONF->search_src||'NO SPECIES SELECTED');
    my $style = "font-size:90%;color:red";
    $slidertable = p(b(span({-style=>$style},$slidertable)));
  }

  $CONF->section_setting(Instructions => 'open');
  $CONF->section_setting(Search => 'open');

 		   
  $table .= toggle( $CONF->tr('Instructions'),
			   div({-class=>'searchtitle'},
			       br.'Select a Region to Browse and a Reference species:',
			       p($CONF->show_examples())));
  
  my $html_frag = $INVALID_SRC ? '' : html_frag($segment,$CONF->page_settings);
  $table .= toggle( $CONF->tr('Search'),
                    table({-border=>0, -width => '100%', -cellspacing=>0},
                          TR({-class=>'searchtitle'},
                             td({-align=>'left', -colspan=>3},
                                $html_frag
                                )
                             ),
			  TR({-class=>'searchtitle'},
			     td({-align=>'left', -width=>'30%'},
				[
				 landmark_search($segment) . '&nbsp;' .
				 submit(-name=>$CONF->tr('Search')) .
				 reset(-name=>$CONF->tr('Reset'), -onclick=>"window.location='?reset=1'"),
				 species_search(),
				 $slidertable
				 ]
				)
			     ),
			  TR({-class=>'searchtitle'},
			     td({-colspan=>3},
				species_chooser())
			     ),
			  TR({-class=>'searchtitle'},
			     td({-valign=>'bottom'},
				source_menu()
				) .
			     td( {-colspan=>2, -valign=>'bottom'},
				expand_notice()
				)
			     ),
			  ) # end table
		    ); # end toggle section

  print $table,br;
}

sub expand_display {
  return '' if keys %$MAP < 4;
  my $options = [qw/expanded compact/];
  my $labels  = { expanded => 'ref. species plus 2',
		  compact  => 'all species in one panel' };
  my $default = ['expanded'];
  my $name    = 'display';

  b(' ', wiki_help("Display Mode",$CONF->tr('Display Mode')), ': ') .
  popup_menu({-name => $name, -labels => $labels, -values => $options, -default => $default});
}

sub options_table {
  my @onclick = ();
  my $radio_style = {-style=>"background:lightyellow;border:5px solid lightyellow", @onclick};
  my $space = '&nbsp;&nbsp';
  my @grid = (span($radio_style, option_check('Grid lines', 'pgrid'))) unless $SYNTENY_IO->nomap;

  print toggle( $CONF->tr('Display_settings'),
                table({-cellpadding => 5, -width => '100%', -border => 0, -class => 'searchtitle'},
                      TR(
                         td(
                            b(wiki_help('Image Widths',$CONF->tr('Image widths')), ': '),
                            span( $radio_style, radio_group( -name   => 'imagewidth',
                                                             -values => [640,768,800,1024,1280],
                                                             -default=>$CONF->page_settings('imagewidth'),
                                                             @onclick ))
                            ),
                         td(
                             expand_display()
                             ),
                         td(
                            submit(-name => 'Update Image')
                            )
                         ),
                      TR(
                         td( {-colspan => 3},
                             b(wiki_help('Image Options',$CONF->tr('Image options')), ': '),
                             div(
                                 span($radio_style, option_check('Chain alignments', 'aggregate')),$space,
                                 span($radio_style, option_check('Flip minus strand panels', 'pflip')),$space,
                                 @grid,
                                 span($radio_style, option_check('Edges', 'edge')), $space,
                                 span($radio_style, option_check('Shading', 'shading')),
                                 )
                             )
                         )
                      )
                );
}


sub option_check {
  my $label = shift;
  my $name  = shift;
  $label = wiki_help($label,$CONF->tr($label));
  my $checked = $CONF->page_settings("$name") ? 'on' : 'off';
  return $label.' '.radio_group(-name => $name, -values => [qw/on off/], -default =>$checked);
}

sub source_menu {
  my $settings = shift;
  my @sources      = $CONF->sources;
  my $show_sources = $CONF->setting('show sources');
  $show_sources    = 1 unless defined $show_sources;   # default to true
  my $sources = $show_sources && @sources > 1;
  my $source = $CONF->get_source;
  return $sources ? b(wiki_help('Data Source',$CONF->tr('Data Source')), ': ') . br.
      popup_menu(-onchange => 'document.mainform.submit()',
		 -name   => 'source',
		 -values => \@sources,
		 -labels => { map {$_ => $CONF->description($_)} $CONF->sources},
		 -default => $source,		 
		 ) : $CONF->description($sources[0]);
}


sub aggregate {
  my $hits = shift;
  $CONF->{parts} = {};

  my @sorted_hits = sort { $a->target cmp $b->target || $a->tstart <=> $b->tstart} @$hits;

  my (%group,$last_hit);

  for my $hit (@sorted_hits) {
    if ($last_hit && belong_together($last_hit,$hit)) {
      push @{$group{$last_hit}}, $hit;
      $group{$hit} = $group{$last_hit};
    }
    else {
      push @{$group{$hit}}, $hit;
    }

    $last_hit = $hit;
  }

  $hits = [];
  my %seen;
  for my $grp (grep {++$seen{$_} == 1} values %group) {
    if (@$grp > 1) {
      my @coords  = sort {$a<=>$b} map {$_->start,$_->end}   @$grp;
      my @tcoords = sort {$a<=>$b} map {$_->tstart,$_->tend} @$grp;
      my $hit = Legacy::DB::SyntenyBlock->new($grp->[0]->name."_aggregate");
      $hit->add_part($grp->[0]->src,$grp->[0]->tgt);
      $hit->start(shift @coords);
      $hit->end(pop @coords);
      $hit->tstart(shift @tcoords);
      $hit->tend(pop @tcoords);
      $CONF->{parts}->{$hit->name} = $grp;
      push @$hits, $hit;
    }
    else {
      push @$hits, $grp->[0];
    }
  }

  return @$hits;
}

sub belong_together { 
  my ($feat1,$feat2) = @_;
  my $max_gap = $CONF->setting('max_gap') || MAX_GAP;
  return unless $feat1->target  eq $feat2->target;  # same chromosome
  return unless $feat1->seqid   eq $feat2->seqid;   # same reference sequence
  return unless $feat1->tstrand eq $feat2->tstrand; # same strand                                                                                            
  if ($feat1->tstrand eq '+') {
    return unless $feat1->end < $feat2->end;   # '+' strand monotonically increasing                                                                            
  } else {
    return unless $feat1->end > $feat2->end;   # '-' strand monotonically decreasing                                                                            
  }
  my $dist1 = abs($feat2->end - $feat1->start);
  my $dist2 = abs($feat2->tend - $feat1->tstart);
  return unless $dist2 < $max_gap && $dist1 < $max_gap;
  return $dist2;
}


sub overview_panel {
  my ($whole_segment,$segment) = @_;
  return '' if $SCONF->section_setting('overview') eq 'hide';
  my $image = overview($whole_segment,$segment);
  my $ref = $MAP->{$CONF->page_settings("search_src")}->{desc};
  return toggle('Overview',
                table({-border=>0,-width=>'100%'},
		      TR(th("<center>Reference genome: <i>$ref</i></center>")),
                      TR({-class=>'databody'},
                         td({-align=>'center'},$image)
                        )
                     )
		);
}

sub overview {
  my ($region_segment,$segment) = @_;
  return unless $segment;
  my $width = $CONF->page_settings('imagewidth')   || IMAGE_WIDTH;
  $width *= $CONF->setting('overview_ratio') || OVERVIEW_RATIO;
  $CONF->width($width);
  
  # the postgrid will be invoked to hilite the currently selected region
  my $postgrid = hilite_regions_closure([$segment->start,$segment->end,'yellow']);

  # reference genome
  my $ref = $MAP->{$CONF->page_settings("search_src")}->{desc};

  my ($overview)   = $CONF->render_panels(
						  {
						    length         => $segment->length,
						    section        => 'overview',
						    segment        => $region_segment,
						    postgrid       => $postgrid,
						    label_scale    => 2,
						    lang           => $SCONF->language,
						    keystyle       => 'left',
						    settings       => $CONF->page_settings(),
						    scale_map_type => 'centering_map',
						    cache_extra    => [$segment->start,$segment->end],
						    do_map         => 1,
						    drag_n_drop    => 0,
						    image_button   => 0,
						    -grid          => 0,
						    -pad_top       => 5,
						    -bgcolor       => $CONF->setting('overview bgcolor') || OVERVIEW_BGCOLOR,
						  }
						  );

  # make sure overview is busy with redirects
  #my $server =$ENV{SERVER_NAME};
  #if ($server) {
  #  $overview =~ s/src="/src="http:\/\/$server\//;
  #}

  return div({-id=>'overview',-class=>'track'},$overview);
}

sub toggle {
  my $title         = shift;
  my @body           = @_;

  my $id      = "\L${title}_panel\E";
  my ($label) = $CONF->tr($title)              or return '';
  my $state   = $CONF->section_setting($title) || 'open';
  return '' if $state eq 'off';
  my $settings = $CONF->page_settings;
  my $visible = exists $settings->{section_visible}{$id} ? $settings->{section_visible}{$id} : $state eq 'open';
  $settings->{section_visible}{$id} = $state eq 'open';

  return toggle_section({on=>$visible},
			$id,
			b($label),
			@body);
}

sub get_options {
  my $tracks_to_show = shift;
  my $settings = $CONF->page_settings;
  my %options    = map {$_=>$settings->{features}{$_}{options}} @$tracks_to_show;
  my %limits     = map {$_=>$settings->{features}{$_}{limit}}   @$tracks_to_show;
  return (\%options,\%limits);
}

sub hilite_regions_closure {
  my @h_regions = @_;

  return sub {
    my $gd     = shift;
    my $panel  = shift;
    my $left   = $panel->pad_left;
    my $top    = $panel->top;
    my $bottom = $panel->bottom;
    for my $r (@h_regions) {
      my ($h_start,$h_end,$h_color) = @$r;
      my ($start,$end) = $panel->location2pixel($h_start,$h_end);
      if ($end-$start <= 1) { $end++; $start-- } # so that we always see something

      # assuming top is 0 so as to ignore top padding
      $gd->filledRectangle($left+$start,0,$left+$end,$bottom,
			   $panel->translate_color($h_color));
    }
  };
}

sub feature2segment {
  my $feature = shift;
  return $feature if ref $feature eq 'Bio::DB::GFF::RelSegment';
  my $refclass = $CONF->setting('reference class') || 'Sequence';
  my $db = open_database();
  my $version = eval {$_->isa('Bio::SeqFeatureI') ? undef : $_->version};
  return $db->segment(-class => $refclass,
		      -name  => $feature->ref,
		      -start => ($feature->start - int($feature->length/20)),
		      -stop  => ($feature->end + int($feature->length/20)),
		      -absolute => 1,
		      defined $version ? (-version => $version) : ());
}

sub segment2feature {
  my $segment = shift;
  my $ff      = shift;
  my $start = $segment->start;
  my $end   = $segment->end;
  my $type  = 'SCALE';
  return Bio::Graphics::Feature->new( -start    => $start,
				      -end      => $end,
				      -type     => $type,
				      -name     => $segment->ref,
				      -seq_id   => $segment->ref,
				      -configurator => $ff
				      );
}


sub expand {
  my $seq = shift;
  $seq =~ s/(\S)(\d+)/($1 x $2)/eg;
  return $seq;
}

sub remap_coordinates {
  my $hit     = shift;
  my $segment = shift || $CONF->current_segment;
  my $flip    = $hit->tstrand eq '-';

  return unless $hit->start < $segment->start || $hit->end > $segment->end;

  if ($hit->start < $segment->start) {
    my ($new_start,$new_tstart) = $SYNTENY_IO->get_nearest_position_match($hit,$hit->src1,$segment->start,1000);
    unless ($new_start) {
      ($new_start,$new_tstart) = guess_nearest_position_match($hit,$segment->start,$flip);
    }
    if ($new_start) {
      my $hsp = $hit->parts->[0];
      $hsp->start($new_start);
      $flip ? $hsp->tend($new_tstart) : $hsp->tstart($new_tstart);
    }
  }
  if ($hit->end > $segment->end) {
    my ($new_end,$new_tend) = $SYNTENY_IO->get_nearest_position_match($hit,$hit->src1,$segment->end,1000);
    unless ($new_end) {
      ($new_end,$new_tend) = guess_nearest_position_match($hit,$segment->end,$flip);
    }
    if ($new_end) {
      my $hsp = $hit->parts->[-1];
      $hsp->end($new_end);
      $flip ? $hsp->tstart($new_tend) : $hsp->tend($new_tend);
    }
  }
  $hit = adjust_container($hit);
}

# If we can't get a mapped coordinate, interpolate based
# on relative hit lengths
sub guess_nearest_position_match { 
  my $hit   = shift;
  my $coord = shift;
  my $flip  = shift;
  my $hlen = $hit->end - $hit->start;
  my $tlen = $hit->tend - $hit->tstart;
  my $lratio = $tlen/$hlen;
  my $hoffset = $coord - $hit->start;
  my $toffset = $lratio * $hoffset;
  my $WAG = int($flip ? $hit->tend - $toffset : $hit->tstart + $toffset);
  return ($coord,$WAG);
}


# take a vote to flip the panel: the majority strand wins
sub panel_is_flipped { 
  my $key = shift;
  return 0 unless $CONF->page_settings('pflip');
  my $panel_flip = $CONF->panel_flip($key);
  my $yes = $panel_flip->{$key}{yes} || 0;
  my $no  = $panel_flip->{$key}{no}  || 0;
  return $yes > $no;
}

# map the reference and target coordinates to pixel locations
# to draw gridlines
sub locations2pixels {
  my ($loc,$hit,$refbox,$hitbox,$flip,$loc2) = @_;
  #my $reversed = $hit->strand ne $hit->tstrand;

  my ($ref_location,$hit_location) = $loc && $loc2 ? ($loc,$loc2) : $SYNTENY_IO->get_nearest_position_match($hit,$hit->src1,$loc);
  unless ($ref_location && $hit_location) {
    ($ref_location,$hit_location) = guess_nearest_position_match($hit,$loc,$flip);
  }
  $ref_location && $hit_location || return 0;

  $ref_location -= $hit->start if $ref_location;
  $hit_location -= $hit->tstart if $hit_location;

  my $ref_length = $hit->end - $hit->start;
  my $hit_length = $hit->tend - $hit->tstart;
  my $ref_pixels = $refbox->[2] - $refbox->[0];
  my $hit_pixels = $hitbox->[2] - $hitbox->[0];
  my $ref_conversion = $ref_length/$ref_pixels;
  my $hit_conversion = $hit_length/$hit_pixels || return 0;
  my $ref_pixel = $refbox->[0] + int($ref_location/$ref_conversion + 0.5);
  my $hit_pixel;

  if ($flip) {# && $reversed) {
    $hit_pixel = $hitbox->[2] - int($hit_location/$hit_conversion + 0.5);
  }
  else {
    $hit_pixel = $hitbox->[0] + int($hit_location/$hit_conversion + 0.5);
  }

  $ref_pixel = 0 if $ref_pixel < 0;
  $hit_pixel = 0 if $hit_pixel < 0;
  $hit_pixel = $hitbox->[0] if $hit_pixel < $hitbox->[0];
  $hit_pixel = $hitbox->[2] if $hit_pixel > $hitbox->[2];

  return [$ref_pixel,$hit_pixel];
}

sub grid_coords {
  my ($hit,$refbox,$hitbox,$flip,$segment) = @_;
  
  # don't bother if there are no coords in the database
  return () if $SYNTENY_IO->nomap;

  # exact coordinates if configured
  my $gcoords = $CONF->setting('grid coordinates') || 'AUTO';
  if ($gcoords eq 'exact') {
    return exact_grid_coords(@_);
  } 

  my $step = grid_step($segment) or return;
  my $start = nearest(100,$hit->start);
  $start += $CONF->page_settings("edge") ? $step : 100;

  my @pairs;
  my $offset = $start;
  until ($offset > $hit->end) {
    my $pair = locations2pixels($offset,$hit,$refbox,$hitbox,$flip);
    push @pairs, $pair if $pair;
    $offset += $step;
  }

  return @pairs;
}

# Do not round off or scale, use the grid as provided
sub exact_grid_coords {
  my ($hit,$refbox,$hitbox,$flip,$segment) = @_;

  my $seq_pairs = [$SYNTENY_IO->grid_coords_by_range($hit,$CONF->page_settings->{search_src})];
  $seq_pairs = reorder_pairs($flip,$seq_pairs,1);

  my @pairs;
  for my $s (@$seq_pairs) {
    my $pair = locations2pixels($s->[0],$hit,$refbox,$hitbox,$flip,$s->[1]);
    push @pairs, $pair if $pair;
  }

  return @pairs;
}

# unflip grid-lines for flipped opposite strand panels
sub reorder_pairs {
  my $flip  = shift;
  my $pairs = shift;
  my $force_even = shift;
  
  return $pairs if @$pairs > 1 && @$pairs % 2 && !$force_even;
  return [] if @$pairs == 1;
  return $pairs if !$flip;

  if (@$pairs % 2) {
    shift @$pairs;
  }

  my $new_pairs = [];
  while (my $p1 = shift @$pairs) {
    my $p2 = shift @$pairs;
    push @$new_pairs, [$p1->[0],$p2->[1]];
    push @$new_pairs, [$p2->[0],$p1->[1]];
  }
  return $new_pairs;
}


# will become more sophisticated ?
sub grid_step {
  my $segment = shift;
  return nearest(100,int($segment->length/75)) || 100;
}

sub my_path_info {
  my (undef,$path) = Legacy::Graphics::Browser::Util::_broken_apache_hack();
  my ($src) = $path =~ /([^\/]+)/;
  return $src;
}

sub page_settings {
  my $session
      = Legacy::Graphics::Browser::PageSettings->new( $CONF, param('id') );
  my $source = param('src') || param('source') || my_path_info() || $session->source;
  if (!$source) {
    ($source) = $CONF->sources;
  }

  redirect_legacy_url($source);
  my $old_source    = $session->source($source);
  $CONF->source($source);

  my $settings = get_settings($session);
  return ($settings,$session);
}

sub get_settings {
  my $session = shift;
  my $hash = $session->page_settings;
  default_settings($hash) if param('reset') or !%$hash;
  adjust_settings($hash);
  $hash->{id} = $session->id;
  return $hash;
}

sub default_settings {
  my $settings = shift;
  $settings ||= {};
  $settings->{width}       = $CONF->setting('default width') || $CONF->width;
  $settings->{source}      = $CONF->source;
  $settings->{v}           = $VERSION;
  $settings->{grid}        = 1;

  my %default = SETTINGS;
  foreach (keys %default) {
    $settings->{$_} ||= $default{$_};  
  }
  set_default_tracks($settings);
}

sub set_default_tracks {
  my $settings = shift;
  my @labels = $CONF->labels;
  $settings->{tracks} = \@labels;
  foreach (@labels) {
    $settings->{features}{$_} = { visible => 0, options => 0, limit => 0 };
  }
  foreach ( $CONF->default_labels ) {
    $settings->{features}{$_}{visible} = 1;
  }
}

sub _is_checkbox {
  my $option = shift;
  return grep {/$option/} qw/aggregate pgrid shading tiny pflip edge/;
}

sub adjust_settings {
  my $settings = shift;

  if ( param('reset') ) {
    %$settings = ();
    return default_settings($settings);
  }

  $settings->{width} = param('width') if param('width');
  my $divider = $CONF->setting('unit_divider') || 1;

  # Update settings with URL params
  local $^W = 0; # kill uninitialized variable warning
  my %settings = SETTINGS;

  for my $option (keys %settings) {
    next if $option eq 'species';
    my $value = param($option);
    if ($value) {
      $value = undef if $value eq 'off';
      if ($option =~ /start|stop|end/) {
	next unless $value =~ /^[\d-]+/;
      }
      # sigh
      $option = 'stop' if $option eq 'end';
      $settings->{$option} = $value;
    }
  }

  $settings->{name}       ||= "$settings->{ref}:$settings->{start}..$settings->{stop}"
      if defined $settings->{ref} && $settings->{start} && $settings->{stop};

  # expect >1 species
  my @species = param('species');
  if (!@species) {
    $settings->{species} = [keys %$MAP];
  }
  else {
    $settings->{species} = \@species;
  }

  param( name => $settings->{name} );

  if ( (request_method() eq 'GET' && param('ref'))
       ||
       (param('span') && $divider*$settings->{stop}-$divider*$settings->{start}+1 != param('span'))
       ||
       grep {/left|right|zoom|nav|regionview\.[xy]|overview\.[xy]/} param()
       ) {
    $CONF->zoomnav($settings);
    $settings->{name} = "$settings->{ref}:$settings->{start}..$settings->{stop}";
    param(name => $settings->{name});
  }

  $settings->{name} =~ s/^\s+//; # strip leading
  $settings->{name} =~ s/\s+$//; # and trailing whitespace
  
  return 1;
}


sub _unique {
  my %seen;
  my $src = $CONF->search_src || '';
  my @list = grep {!$seen{$_}++} grep {$_} @_;
  return grep {$_ ne $src} @list;  
}


# nearest function appropriated from Math::Round
sub nearest {
  my $targ = abs(shift);
  my $half = 0.50000000000008;
  my @res  = map {
    if ($_ >= 0) { $targ * int(($_ + $half * $targ) / $targ); }
    else { $targ * POSIX::ceil(($_ - $half * $targ) / $targ); }
  } @_;

  return (wantarray) ? @res : $res[0];
}


# cetralized help via the the GMOD wiki or a defined URL
sub wiki_help {
  my $label = shift;
  my @body  = shift || $label;
  my $url   = HELP;
  (my $blabel = $label) =~ s/_/ /g;
  $label =~ s/\s+/_/g;
  
  return a({ 
	-href => "${url}#${label}", 
	-target => '_wiki_help',
	-onmouseover => "balloon.showTooltip(event,'Click for more information about <b><i>$blabel</i></b>')"},
	@body);
}

sub segment_info {
  my ($settings,$segment) = @_;
  my $whole_segment = $CONF->whole_segment($segment);
  my $padl   = $CONF->setting('pad_left')  || $CONF->image_padding;
  my $padr   = $CONF->setting('pad_right') || $CONF->image_padding;
  my $max    = $CONF->setting('max segment') || MAX_SEGMENT;
  my $width  = ($settings->{width} * OVERVIEW_RATIO);

  hide(image_padding        => $padl);
  hide(max_segment          => $max);
  hide(overview_start       => $whole_segment->start);
  hide(overview_stop        => $whole_segment->end);
  hide(overview_pixel_ratio => $whole_segment->length/$width);
  hide(overview_width       => $width + $padl + $padr);
  hide(detail_start         => $segment->start);
  hide(detail_stop          => $segment->end);
  hide(overview_width       => $width + $padl + $padr);
}

sub hide {
  my ($name,$value) = @_;
  print hidden( -name     => $name,
                -value    => $value,
                -override => 1 ), "\n";
}




<|MERGE_RESOLUTION|>--- conflicted
+++ resolved
@@ -3,21 +3,6 @@
 eval 'exec /usr/bin/perl -w -S $0 ${1+"$@"}'
     if 0; # not running under some shell
 
-<<<<<<< HEAD
-eval 'exec /usr/bin/perl -w -S $0 ${1+"$@"}'
-    if 0; # not running under some shell
-
-eval 'exec /usr/bin/perl -w -S $0 ${1+"$@"}'
-    if 0; # not running under some shell
-
-eval 'exec /usr/bin/perl -w -S $0 ${1+"$@"}'
-    if 0; # not running under some shell
-
-eval 'exec /usr/bin/perl -w -S $0 ${1+"$@"}'
-    if 0; # not running under some shell
-
-=======
->>>>>>> 9326ff11
 our $CONF_DIR  = "$ENV{GBROWSE_CONF}/synteny";
 our $VERSION   = '$Id: gbrowse_details,v 1.7 2009-08-27 19:13:18 idavies Exp $';
 our $BIOGRAPHICS_VERSION   = 1.8;
