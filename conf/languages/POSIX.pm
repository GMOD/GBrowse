--- conflicted
+++ resolved
@@ -173,17 +173,6 @@
    DATA_SOURCE => 'Data Source',
 
    UPLOADED_TRACKS => 'Custom Tracks',
-<<<<<<< HEAD
-
-   IMPORTED_TRACKS => 'Imported Tracks',
-
-   UPLOAD_TRACKS=>'Add custom tracks',
-
-   USERDATA_TABLE=>'Upload and share tracks',
-
-   USERIMPORT_TABLE=>'Import tracks',
-=======
->>>>>>> 815c2c3c
 
    UPLOAD_TITLE=> 'Upload your own data',
 
