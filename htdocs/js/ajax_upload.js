--- conflicted
+++ resolved
@@ -120,89 +120,6 @@
 
 // Start AJAX Upload - Sends the AJAX request and sets the busy indicator.
 function startAjaxUpload(upload_id) {
-<<<<<<< HEAD
-  var status       = $(upload_id + '_status');
-  var upload_form  = $(upload_id + '_form');
-  upload_form.hide();
-  var cancel_script = 'Controller.cancel_upload("'+upload_id+'_status","'+upload_id+'");'
-  
-  status.update( '<image src="' + Controller.button_url('spinner.gif') + '" />');
-  status.insert(new Element('span').update('<b>Uploading...</b>'));
-  status.insert(new Element('a',{   href: 'javascript:void(0)',
-                                 onClick: cancel_script
-                                }
-		            ).update(' Cancel'));
-
-  if (Ajax_Status_Updater == null)
-      Ajax_Status_Updater = new Hash();
-  var updater = new Ajax.PeriodicalUpdater(
-       {success: status.down('span')},
-       '#',
-       {parameters: {   action: 'upload_status',
-                        upload_id: upload_id
-                    },
-        onSuccess: function(transport) {
-	   if (transport.responseText.match(/complete/)) {
-	   	    Ajax_Status_Updater.get(upload_id).stop();
-	            Controller.update_sections(new Array(userdata_table_id,
-							 track_listing_id));
-	    }
-        }
-       });
-  Ajax_Status_Updater.set(upload_id,updater);
-  return true;
-}
-
-function completeAjaxUpload(response,upload_id,field_type) {
-
-  var r;
-
-  try {
-    r = response.evalJSON(true);
-  } catch(e) { 
-               r = {success:     false, 
-                    uploadName: 'Uploaded file',
-                    error_msg:   'The server returned an error during upload'}}
-
-    if (r.success) {
-
-        var fields = field_type == 'upload' ? new Array(track_listing_id,userdata_table_id)
-	            :field_type == 'url'    ? new Array(track_listing_id,userdata_table_id)
-                    :field_type == 'edit'   ? new Array(track_listing_id,userdata_table_id)
-                                            : new Array(track_listing_id);
-
-	if (r.tracks != null && r.tracks.length > 0) {
-  	  Controller.add_tracks(r.tracks,
-			      function() { 
-				  Controller.update_sections(
-                                      fields,
-				      '',false,false,
-                                      function() {
-                                          var updater = Ajax_Status_Updater.get(upload_id);
-				          if (updater != null)
-					  	updater.stop();
-                                          $(upload_id).remove();
-				      })
-				   },
-				false,true
-				);
-	} else {
-            var updater = Ajax_Status_Updater.get(upload_id);
-            if (updater != null) updater.stop();
-            $(upload_id).remove();
-        }
-    } else {
-        if (Ajax_Status_Updater.get(upload_id) !=null)
-             Ajax_Status_Updater.get(upload_id).stop();
-	Ajax_Status_Updater.unset(upload_id);
-        var status = $(upload_id + '_status');
-	var uploadName = r.uploadName;
-    	var msg =  '<div style="background-color:pink">';
-	msg    +=  '<b>'+uploadName+'</b>: '+r.error_msg+'<br>';
-	msg    +=  '<a href="javascript:void(0)" onClick="\$\(\''+upload_id+'\').remove()">[Remove Message]</a>';
-	msg    +=  '</div>';
-    	status.update(msg);
-=======
 	var status       = $(upload_id + '_status');
 	var upload_form  = $(upload_id + '_form');
 	upload_form.hide();
@@ -261,7 +178,6 @@
             uploadName: 'Uploaded file',
             error_msg:  Controller.translate('UPLOAD_ERROR')
     	}
->>>>>>> 815c2c3c
     }
     
 	if (r.success) {
@@ -314,123 +230,6 @@
 
 // NOTE: these functions should be migrated to Controller
 
-<<<<<<< HEAD
-function deleteUploadTrack (fileName) {
-   var indicator = fileName + "_stat";
-   $(indicator).innerHTML = '<image src="' + Controller.button_url('spinner.gif') + '" />';
-   new Ajax.Request(document.URL, {
-        method:      'post',
-        parameters:  {action: 'delete_upload',
-	              file:  fileName
-		      },
-        onSuccess:   function (transport) {
-	       var tracks = transport.responseJSON.tracks;
-	       if (tracks != null)
-		   tracks.each(function(tid) { Controller.delete_track(tid) });
-	       Controller.update_sections(new Array(userdata_table_id,track_listing_id));
-	    }
-        }
-   );
-}
-
-function editUploadData (fileName,sourceFile) {
-   editUpload(fileName,sourceFile);
-}
-
-function editUploadConf (fileName) {
-    editUpload(fileName,'conf');
-}
-
-function editUpload (fileName,sourceFile) {
-    var editDiv = fileName + "_editfield";
-    var editID  = 'edit_' + Math.floor(Math.random() * 99999);
-    $(editDiv).innerHTML = '<p><b>Editing '+sourceFile+'</b></p>'
-             		  +'<textarea id="'+editID+'" cols="120" rows="20" wrap="off">'
-			  + 'fetching...'
-                          +'</textarea>'
-		          +'<p>'
-		          +'<a href="javascript:void(0)" onClick="'
-                          +'$(\''+editDiv+'\').innerHTML=\'\'">[Cancel]</a>'
-			  +'<button onClick="Controller.uploadUserTrackSource(\''+ editID     +'\','
-                                                                            +'\''+ fileName   +'\','
-                                                                            +'\''+ sourceFile +'\','
-								            +'\''+ editDiv    +'\')">Submit</button>'
-			  +'</p>'
-                       ;
-    Controller.downloadUserTrackSource(editID,fileName,sourceFile);
-}
-
-function reloadURL (trackname,mirrorURL,displayWhenDone) {
-    var statusDiv = trackname + "_editfield";
-    if (displayWhenDone == null) displayWhenDone = false;
-    Controller.mirrorTrackSource(mirrorURL,trackname,statusDiv,displayWhenDone);
-}
-
-function addAnUploadField(after_element,action,upload_prompt,remove_prompt,field_type,help_link) {
-
-    if (field_type == null) field_type='upload';
-
-    var upload_tag  = 'upload_' + Math.floor(Math.random() * 99999);
-
-    var script      = 'return AIM.submit(this,{onStart:  function() {';
-    script         +=                                      'startAjaxUpload(\''+upload_tag+'\')';
-    script         +=                                    '},';
-    script         +=                         'onComplete: function(response) {'
-    script         +=                                      'completeAjaxUpload(response,\''+upload_tag+'\',\''+field_type+'\')';
-    script         +=                         '}})';
-
-    var html = '<div id=UPLOAD_TAG>'
-                + '<form name=ajax_upload'
-                +        ' id="UPLOAD_TAG_form"'
-                +        ' onSubmit="SCRIPT"'
-                +        '   action="ACTION"'
-                +        '  enctype="multipart/form-data"'
-                +        '  method="POST">'
-                +    '<p>'
-                + '<br /><b>UPLOAD_PROMPT</b><br />';
-
-   if (field_type=='upload') {
-       html += '<input type="hidden" name="action"     value="upload_file"  />'
-	      +'<input type="hidden" name="workaround" value="1"  />'
-              +'<input type="file"   name="file"      id="upload_field" />';
-   }
-   else if (field_type=='edit') {
-       html += '<input type="hidden" name="action" value="upload_file"  />'
-             + '<input type="hidden" name="name"   value="UPLOAD_TAG"   />'
-	     + '<input type="hidden" name="workaround" value="1"  />'
-             + '<textarea name="data" id="edit_field" rows="20" cols="100" wrap="off"></textarea>'
-             + '<br />';
-   }
-   else if (field_type=='url') {
-       html += '<input type="hidden" name="action"        value="upload_file"  />'
-	     + '<input type="hidden" name="workaround" value="1"  />'
-             + '<input type="text"   name="mirror_url"    size="100" />'
-             + '<br />';
-   }
-   else {
-       html += '<input type="hidden" name="action" value="import_track" />'
-	     + '<input type="hidden" name="workaround" value="1"  />'
-             + '<input type="text"   name="url" id="import_field" size="50" />';
-   }
-
-   html += '<input type="submit"  name="submit"    value="Upload" />'
-         + '<input type="hidden"  name="upload_id" value="UPLOAD_TAG" />'
-         + '&nbsp;<a href="javascript:void(0)" onClick="Element.extend(this);this.up(\'div\').remove()">'
-         + 'REMOVE_PROMPT</a>';
-
-   html  += '</p></form><div id="UPLOAD_TAG_status"></div></div>';
-
-   // do string subsitutions
-   html = html.gsub(/SCRIPT/,script);
-   html = html.gsub(/ACTION/,action);
-   html = html.gsub(/UPLOAD_TAG/,upload_tag);
-   html = html.gsub(/UPLOAD_PROMPT/,upload_prompt);
-   html = html.gsub(/REMOVE_PROMPT/,remove_prompt);
-   html = html.gsub(/HELP_LINK/,help_link);
-
-   var el = $(after_element);
-   el.insert({before:html});
-=======
 function deleteUpload(upload_id) {
    showUploadBusy(upload_id, "Deleting...");
    new Ajax.Request(
@@ -649,5 +448,4 @@
 		}
 	);
 	return false; // This is necessary to stop the form from submitting. Make sure the onSubmit event returns the value of this function.
->>>>>>> 815c2c3c
 }