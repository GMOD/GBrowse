/*
 controller.js -- The GBrowse controller object

 Lincoln Stein <lincoln.stein@gmail.com>
 Ben Faga <ben.faga@gmail.com>
 $Id$

Indentation courtesy of Emacs javascript-mode 
(http://mihai.bazon.net/projects/emacs-javascript-mode/javascript.el)

Method structure
 - Class Utility Methods
 - DOM Utility Methods
 - Update Section Methods
 - Kick-off Render Methods
 - Retrieve Rendered Track Methods
 - Track Configure Methods
 - Plugin Methods
 - Upload File Methods

*/


//  Element Names
var track_listing_id        = 'tracks_panel'; 
var overview_container_id   = 'overview_panels'; 
var region_container_id     = 'region_panels'; 
var detail_container_id     = 'detail_panels'; 
var external_utility_div_id = 'external_utility_div'; 
var page_title_id           = 'page_title';
var galaxy_form_id          = 'galaxy_form';
var visible_span_id         = 'span';
var search_form_objects_id  = 'search_form_objects';
var userdata_table_id       = 'userdata_table_div';
<<<<<<< HEAD
=======
var custom_tracks_id        = 'custom_tracks';
var community_tracks_id     = 'community_tracks';
>>>>>>> 815c2c3c

//  Sorta Constants
var expired_limit  = 1;

var GBrowseController = Class.create({

  // Class Utility Methods ******************************************

	set_url:
	function(url) {
		this.url = url;
	},

	initialize:
	function () {
		this.url = document.URL;
		this.gbtracks                 = new Hash(); // maps track ids to gbtrack objects
		this.segment_observers        = new Hash();
		this.retrieve_tracks          = new Hash();
		this.ret_track_time_key       = new Hash();
		this.gbtrackname_to_id        = new Hash(); // maps unique track ids to names
		// segment_info holds the information used in rubber.js
		this.segment_info;
		this.last_update_key;
		this.tabs;

		//global config variables
		this.globals = new Hash();

	},

	set_globals:
	function(obj) {
		for (var name in obj) {
			this.globals.set(name, obj[name])
		}

		var me = this;

		//generate *_url accessors
		var mk_url_accessor = function( conf_name, acc_name) {
			me[acc_name] = function(relpath) { return this.globals.get(conf_name) + '/' + relpath; }
		};
		mk_url_accessor( 'buttons',      'button_url'     );
		mk_url_accessor( 'balloons',     'balloon_url'    );
		mk_url_accessor( 'openid',       'openid_url'     );
		mk_url_accessor( 'js',           'js_url'         );
		mk_url_accessor( 'gbrowse_help', 'help_url'       );
		mk_url_accessor( 'stylesheet',   'stylesheet_url' );
	},

	reset_after_track_load:
	// This may be a little overkill to run these after every track update but
	// since there is no "We're completely done with all the track updates for the
	// moment" hook, I don't know of another way to make sure the tracks become
	// draggable again
	function () {
		if ( null != $(overview_container_id) ){
			create_drag(overview_container_id,'track');
		}
		if ( null != $(region_container_id) ){
			create_drag(region_container_id,'track');
		}
		if ( null != $(detail_container_id) ){
			create_drag(detail_container_id,'track');
		}
		TrackPan.update_draggables();
		updateRuler();
	},
  
    register_track:
    function (track_id,track_name,track_type,track_section) {
        if (this.gbtracks.get(track_id) != null)
            return;

        var gbtrack = new GBrowseTrack(track_id,track_name,track_type,track_section); 

        this.gbtracks.set(track_id,gbtrack);

        if (this.gbtrackname_to_id.get(track_name) == null)
            this.gbtrackname_to_id.set(track_name,new Hash());
        this.gbtrackname_to_id.get(track_name).set(track_id,1);

        if (track_type=="scale_bar"){
            return gbtrack;
        }
        this.retrieve_tracks.set(track_id,true);
        return gbtrack;
    }, // end register_track

    unregister_track:
    function (track_name) {
        var id_hash  = this.gbtrackname_to_id.get(track_name);
        if (id_hash != null) {
            var ids = id_hash.keys();
            for (var i=0;i<ids.length;i++) this.gbtracks.unset(ids[i]);
                this.gbtrackname_to_id.unset(track_name);
        }
    }, // end unregister_track

    unregister_gbtrack:
    function (gbtrack) {
        var id_hash = this.gbtrackname_to_id.get(gbtrack.track_name);
        if (id_hash != null)
            id_hash.unset(gbtrack.track_id);
        if (this.gbtracks.get(gbtrack.track_id) != null)
            this.gbtracks.unset(gbtrack.track_id);
    },

    // Pass an iterator to execute something on each track
    // Call as this.each_track(function(track){}) to iterate over all gbtracks.
    // Call as this.each_track('track_name',function(track){}) to iterate over
    // all tracks named 'track_name'
    each_track:
    function () {
        if (arguments.length >= 2) {
            var track_name = arguments[0];
            var iterator   = arguments[1];

            if (this.gbtracks.get(track_name) != null) {
                iterator(this.gbtracks.get(track_name));
            } else if (this.gbtrackname_to_id.get(track_name) != null) {
                var ids = this.gbtrackname_to_id.get(track_name).keys();
                for (var i=0;i<ids.length;i++)
                iterator(this.gbtracks.get(ids[i])); // I don't know why each() doesn't work here
            }
        } else {
            var iterator   = arguments[0];
            this.gbtracks.keys().each(
                function(key) {
                    var track=this.gbtracks.get(key);
                    iterator(track);
                }, this
            );
        }
    }, //end each_track

    track_exists:
    function (track_name) {
        return this.gbtrackname_to_id.get(track_name) != null;
    },


    // Sets the time key for the tracks so we know if one is outdated
    set_last_update_keys:
    function (track_keys) {
        var last_update_key  = create_time_key();
        this.last_update_key = last_update_key;

        var track_key_hash = new Hash;
        for (var track_name in track_keys)
            track_key_hash.set(track_name,1);

        this.each_track(function(gbtrack) {
            if (track_key_hash.get(gbtrack.track_name) != null) {
                gbtrack.set_last_update_key(last_update_key);
            }
        });
    }, // end set_last_update_keys

    // Sets the time key for a single track
    set_last_update_key:
    function (gbtrack) {
        var last_update_key = create_time_key();
        gbtrack.set_last_update_key(this.last_update_key);
    },

    // Hides the detail tracks in case they shouldn't be displayed for some reason
    hide_detail_tracks:
    function () {
        this.each_track(function(gbtrack) {
            if (gbtrack.is_standard_track() && gbtrack.track_section == 'detail'){
                $(gbtrack.track_image_id).setOpacity(0.2);
            }        
        });
    }, 
    // DOM Utility Methods ********************************************

    wipe_div:
    function(div_id) {
        $(div_id).innerHTML = '';
    },

    update_scale_bar:
    function (bar_obj) {
        var image_id = bar_obj.image_id;
        var image = $(image_id);
        image.setStyle({
        background: "url(" + bar_obj.url + ") top left no-repeat",
        width:      bar_obj.width+'px',
        height:     bar_obj.height+'px',
        display:    'block',
        cursor:     'text'
<<<<<<< HEAD
    });
    image.setOpacity(1);
    image.ancestors()[0].setStyle({width: bar_obj.width+'px'});
  },

  append_child_from_html:
  function (child_html,parent_obj,onTop) {
    //Append new html to the appropriate section This is a bit cludgy but we
    //create a temp element, read the html into it and then move the div
    //element back out.  This keeps the other tracks intact.
    if (onTop == null) onTop = false;

    var tmp_element       = document.createElement("tmp_element");
    tmp_element.innerHTML = child_html;

    var tracks      = parent_obj.getElementsByClassName('track');
    var first_track = tracks[0];

    if (onTop && first_track != null) {
	parent_obj.insertBefore(tmp_element,first_track[0]);
    } else {
	parent_obj.appendChild(tmp_element);
    }
    // Move each child node but skip if it is a comment (class is undef)
    if (tmp_element.hasChildNodes()) {
	var children = tmp_element.childNodes;
	for (var i = 0; i < children.length; i++) {
	    if (children[i].className == undefined){
		continue;
	    }
	    if (onTop && first_track != null) {
		parent_obj.insertBefore(children[i],first_track);
	    } else {
		parent_obj.appendChild(children[i]);
	    }
	}
    }
    parent_obj.removeChild(tmp_element);
  },

  // Update Section Methods *****************************************
  update_sections:
  function(section_names, param_str, scroll_there, spin, onSuccessFunc) {

    if (param_str==null){
        param_str = '';
    }
    if (scroll_there==null) {
        scroll_there=false;
    }
    if (spin == null) {
        spin = false;
    }

    var request_str = "action=update_sections" + param_str;
    for (var i = 0; i < section_names.length; i++) {
      if (spin)
        $(section_names[i]).innerHTML = '<img src="' + this.button_url('spinner.gif') + '" alt="Working..." />';
      request_str += "&section_names="+section_names[i];
    }

    new Ajax.Request(Controller.url,{
      method:     'post',
      parameters: request_str,
      onSuccess: function(transport) {
        var results      = transport.responseJSON;
        var section_html = results.section_html;
        for (var section_name in section_html){
	  $(section_name).setOpacity(1.0);
          html    = section_html[section_name];
          $(section_name).innerHTML = html;
	  if (scroll_there)
	    new Effect.ScrollTo(section_name);
	    if ((section_name=="search_form_objects") 
	      && ($('autocomplete_choices') != null)) {
	    	initAutocomplete();
	    }
	  if (section_name == page_title_id)
	     document.title = $(section_name).innerHTML;
	  if (onSuccessFunc != null) onSuccessFunc();
=======
        });
        image.setOpacity(1);
        image.ancestors()[0].setStyle({width: bar_obj.width+'px'});
    },

    append_child_from_html:
    function (child_html,parent_obj,onTop) {
        //Append new html to the appropriate section This is a bit cludgy but we
        //create a temp element, read the html into it and then move the div
        //element back out.  This keeps the other tracks intact.
        if (onTop == null) onTop = false;

        var tmp_element       = document.createElement("tmp_element");
        tmp_element.innerHTML = child_html;

        var tracks      = parent_obj.getElementsByClassName('track');
        var first_track = tracks[0];

        if (onTop && first_track != null)
            parent_obj.insertBefore(tmp_element,first_track[0]);
        else
            parent_obj.appendChild(tmp_element);
        
        // Move each child node but skip if it is a comment (class is undef)
        if (tmp_element.hasChildNodes()) {
            var children = tmp_element.childNodes;
            for (var i = 0; i < children.length; i++) {
                if (children[i].className == undefined)
                    continue;
                if (onTop && first_track != null)
                    parent_obj.insertBefore(children[i],first_track);
                else
                    parent_obj.appendChild(children[i]);
            }
        }
        parent_obj.removeChild(tmp_element);
    },

    // Update Section Methods *****************************************
    update_sections:
    function(section_names, param_str, scroll_there, spin, onSuccessFunc) {
        if (param_str==null){
            param_str = '';
        }
        if (scroll_there==null) {
            scroll_there=false;
        }
        if (spin == null) {
            spin = false;
        }
        
        var request_str = "action=update_sections" + param_str;
        for (var i = 0; i < section_names.length; i++) {
            if (spin)
                $(section_names[i]).update(new Element("img", {src: Controller.button_url('spinner.gif'), alt: Controller.translate('WORKING')}) );
            request_str += "&section_names="+section_names[i];
>>>>>>> 815c2c3c
        }

        new Ajax.Request(Controller.url, {
            method:     'post',
            parameters: request_str,
            onSuccess: function(transport) {
                var results      = transport.responseJSON;
                var section_html = results.section_html;
                for (var section_name in section_html) {
                    $(section_name).setOpacity(1.0);
                    html = section_html[section_name];
                    $(section_name).innerHTML = html;
                    if (scroll_there)
                        new Effect.ScrollTo(section_name);
                    if ((section_name=="search_form_objects") && ($('autocomplete_choices') != null))
                        initAutocomplete();
                    if (section_name == page_title_id)
                        document.title = $(section_name).innerHTML;
                    if (onSuccessFunc != null)
                        onSuccessFunc();
                }
                checkSummaries();
            }
        });
    },

    // General option setting used for grid, cache and tooltips ******
    set_display_option:
    function(option, value) {
        var param = {action: 'set_display_option'};
        param[option] = value;
        new Ajax.Request(Controller.url,
            {
                method: 'post', 
                parameters: param,
                onComplete:  function (transport) {
                    Controller.update_coordinates('left 0'); // causes an elegant panel refresh
                } 
            }
        );
    },

    // Signal Change to Server Methods ********************************
    set_track_visibility:
    function(track_id,visible) {
        var gbtrack  = this.gbtracks.get(track_id);
        if (gbtrack == null) return;

        var track_name = gbtrack.track_name;

        this.each_track(track_id,function(gbtrack) {

            new Ajax.Request(Controller.url,{
                method:     'post',
                parameters: {
                    action:     'set_track_visibility',
                    visible:    visible,
                    track_name: track_name
                },
                onSuccess: function(transport) {
                    if (visible && gbtrack.get_last_update_key() == null || gbtrack.get_last_update_key() < Controller.last_update_key) {
                        Controller.rerender_track(gbtrack.track_id);
                    }
                }
            });
        });
    },

    // Kick-off Render Methods ****************************************

    update_coordinates:
    function (action) {

        // submit search form if the detail panel doesn't exist
        if ( null == $(detail_container_id) ){
            document.searchform.force_submit.value = 1; 
            document.searchform.submit(); 
        }
<<<<<<< HEAD
        if (detail_scale_bar_hash){
	    Controller.update_scale_bar(detail_scale_bar_hash);
        }
    
        // Update the segment sections
        Controller.update_sections( Controller.segment_observers.keys());
        $('details_msg').innerHTML = results.details_msg;
        Controller.get_multiple_tracks(track_keys);
        if (results.display_details == 0){
          Controller.hide_detail_tracks();
        }
      } // end onSuccess
      
    }); // end Ajax.Request

  }, // end update_coordinates

  scroll:
  function (direction,length_units) {
     var length = this.segment_info.detail_stop - this.segment_info.detail_start + 1;
     this.update_coordinates(direction + ' ' + Math.round(length_units*length));
  }, // end scroll

  add_track:
  function(track_name, onSuccessFunc, force, onTop) {
    var track_names = new Array(track_name);
    this.add_tracks(track_names,onSuccessFunc,force, onTop);
  },

  add_tracks:
  function(track_names, onSuccessFunc, force, onTop) {
=======

        this.busy();
>>>>>>> 815c2c3c

        TrackPan.grey_out_markers();

        //Grey out image
        this.each_track(function(gbtrack) {
            if ($(gbtrack.track_image_id) != null)
                $(gbtrack.track_image_id).setOpacity(0.3);
            //  else
            //  alert('REPORT THIS BUG: element '+gbtrack.track_image_id+' should not be null');
        });


        new Ajax.Request(Controller.url, {
            method:     'post',
            parameters: {
                action:     'navigate',  // 'action'   triggers an async call
                navigate:   action,      // 'navigate' is an argument passed to the async routine
                view_start: Math.round(TrackPan.get_start()),
                view_stop:  Math.round(TrackPan.get_stop())
            },
            onSuccess: function(transport) {
                var results                 = transport.responseJSON;
                Controller.segment_info     = results.segment_info;
                var track_keys              = results.track_keys;
                var overview_scale_bar_hash = results.overview_scale_bar;
                var region_scale_bar_hash   = results.region_scale_bar;
                var detail_scale_bar_hash   = results.detail_scale_bar;
                Controller.set_last_update_keys(track_keys);

                if (overview_scale_bar_hash) {
                    Controller.update_scale_bar(overview_scale_bar_hash);
                    $('overview_panels').setStyle({width: overview_scale_bar_hash.width+'px'});
                }
                if (region_scale_bar_hash) {
                    Controller.update_scale_bar(region_scale_bar_hash);
                    $('region_panels').setStyle({width: region_scale_bar_hash.width+'px'});
                }
                if (detail_scale_bar_hash) {
                    Controller.update_scale_bar(detail_scale_bar_hash);
                    $('detail_panels').setStyle({width: detail_scale_bar_hash.view_width+'px'});

                    var detail_width         = Controller.segment_info.detail_width;
                    var details_pixel_ratio  = Controller.segment_info.details_pixel_ratio;
                    var scale_width          = Math.round(detail_scale_bar_hash.scale_size / details_pixel_ratio) - 1;
                    var scale_left           = Math.round((Controller.segment_info.overview_width - scale_width) / 2) - 30;

                    var scale_div = $("detail_scale_scale");
                    if (scale_div) {
                        scale_div.innerHTML = detail_scale_bar_hash.scale_label + 
                            "<span style='display: inline-block; margin-left:5px; margin-bottom:4px; border-left: 1px solid black; border-right: 1px solid black; height:8px'>" +
                            "<span style='display: inline-block; border-bottom: 1px solid black; height: 4px; width:" + scale_width + "px'</div></div>";

                        scale_div.setStyle({ left: scale_left+'px' });
                    }
                }
                // Update the segment sections
                Controller.update_sections( Controller.segment_observers.keys());
                $('details_msg').innerHTML = results.details_msg;
                Controller.get_multiple_tracks(track_keys);
                TrackPan.make_details_draggable();
                if (results.display_details == 0)
                    Controller.hide_detail_tracks();
            } // end onSuccess
        }); // end Ajax.Request
    }, // end update_coordinates

    scroll:
    function (direction,length_units) {
        if (!TrackPan.scroll(direction,length_units)) {
            var view_length = (parseInt(Controller.segment_info.detail_stop) - parseInt(Controller.segment_info.detail_start)) / parseFloat(Controller.segment_info.details_mult);
            this.update_coordinates(direction + ' ' + Math.round(length_units*view_length));
        }
<<<<<<< HEAD
        var results    = transport.responseJSON;
        var track_data = results.track_data;
        var track_keys = new Object();
        var get_tracks = false;

        for (var ret_track_id in track_data){

	  if (Controller.gbtracks.get(ret_track_id) != null) {
	     continue; //oops already know this one
	  }

          var this_track_data = track_data[ret_track_id];
          var ret_gbtrack     = Controller.register_track(
	    ret_track_id,
            this_track_data.track_name,
            'standard',
            this_track_data.track_section
          );

          Controller.set_last_update_key(ret_gbtrack)
          var html           = this_track_data.track_html;
          var panel_id       = this_track_data.panel_id;

          Controller.append_child_from_html(html,$(panel_id),onTop);

          if (this_track_data.display_details == 0){
            $(ret_gbtrack.track_image_id).setOpacity(0);
          }
          else{
            track_keys[ret_track_id]=this_track_data.track_key;
            get_tracks = true;
          }
        } // end for (var ret_track_name...
        if( get_tracks){
          Controller.get_multiple_tracks(track_keys);
        } else {
	  Controller.idle();
=======
    }, // end scroll

    add_track:
    function(track_name, onSuccessFunc, force) {
        var track_names = new Array(track_name);
        this.add_tracks(track_names,onSuccessFunc,force);
    },

    add_tracks:
    function(track_names, onSuccessFunc, force) {

        if (force == null)
            force = false;

        var request_str = "action=add_tracks";
        var found_track = false;
        for (var i = 0; i < track_names.length; i++) {
            var track_name = track_names[i];
            if ( force || !this.track_exists(track_name) ) {
                request_str += "&track_names="+encodeURIComponent(track_name);
                found_track = true;
            }
>>>>>>> 815c2c3c
        }

        if (!found_track) return false;

        this.busy();
        new Ajax.Request(Controller.url, {
            method:     'post',
            parameters: request_str,
            onSuccess: function(transport) {
                if (onSuccessFunc!=null)
                    onSuccessFunc();
                var results    = transport.responseJSON;
                var track_data = results.track_data;
                var track_keys = new Object();
                var get_tracks = false;

                for (var ret_track_id in track_data) {

                    if (Controller.gbtracks.get(ret_track_id) != null)
                        continue; //oops already know this one

                    var this_track_data = track_data[ret_track_id];
                    var ret_gbtrack     = Controller.register_track (
                        ret_track_id,
                        this_track_data.track_name,
                        'standard',
                        this_track_data.track_section
                    );

                    Controller.set_last_update_key(ret_gbtrack)
                    var html           = this_track_data.track_html;
                    var panel_id       = this_track_data.panel_id;

                    Controller.append_child_from_html(html,$(panel_id));

                    if (this_track_data.display_details == 0) {
                        $(ret_gbtrack.track_image_id).setOpacity(0);
                    } else {
                        track_keys[ret_track_id]=this_track_data.track_key;
                        get_tracks = true;
                    }
                } // end for (var ret_track_name...
                if( get_tracks)
                    Controller.get_multiple_tracks(track_keys);
                else
                    Controller.idle();
            }
        });
        return true;
    },

    busy:
    function() {
        var bi = $('busy_indicator');
        var top  = document.body.scrollTop||document.documentElement.scrollTop;
        bi.style.top  =5+"px";
        bi.style.left =5+"px";
        bi.show();
    },

    idle:
    function() {
        var bi = $('busy_indicator');
        bi.hide();
    },

    rerender_track:
    function(track_id,scroll_there,nocache) {
        if (scroll_there == null)
            scroll_there = false;
        if (nocache == null)
            nocache = false;

        this.busy();

        this.each_track(track_id,function(gbtrack) {
            $(gbtrack.track_image_id).setOpacity(0.3);
            Controller.set_last_update_key(gbtrack);

            new Ajax.Request(Controller.url,{
                method:     'post',
                parameters: {
                    action:          'rerender_track',
                    track_id:        gbtrack.track_id,
                    nocache:         nocache ? 1 : 0
                },
                onSuccess: function(transport) {
                    var results    = transport.responseJSON;
                    var track_keys = results.track_keys;
                    if (results.display_details == 0) {
                        $(gbtrack.track_image_id).setOpacity(0);
                    } else {
                        time_key = create_time_key();
                        for (var track_id in track_keys) {
                            Controller.retrieve_tracks.set(gbtrack.track_id,true);
                            Controller.ret_track_time_key.set(gbtrack.track_id,time_key);
                        } // end for
                        Controller.get_remaining_tracks(track_keys,1000,1.1,time_key);
                    } 
                    if (scroll_there)
                        new Effect.ScrollTo(gbtrack.track_div_id);
                } // end onSuccess
            }); // end Ajax.Request
        }); //end each_track()
    }, // end rerender_track

    scroll_to_matching_track:
    function scroll_to_matching_track(partial_name) {
        var tracks = $$('span.titlebar');
        var first_track = tracks.find(function(n) {
            var result = n.id.include(partial_name)
            && n.visible();
            return result;
        });
        if (first_track != null) {
            new Effect.ScrollTo(first_track.id);
        }
    },

    delete_track:
    function(track_name) {
        this.each_track(track_name,function(gb) {
            Controller.unregister_track(gb.track_name);
            actually_remove(gb.track_div_id);
        });
    }, // end delete_track

    // Retrieve Rendered Track Methods ********************************
  
    get_multiple_tracks:
    function (track_keys) {

        time_key = create_time_key();
        $H(track_keys).keys().each( 
            function(track_id) {
                Controller.retrieve_tracks.set(track_id,true);
                Controller.ret_track_time_key.set(track_id,time_key);
            }
        );

        this.get_remaining_tracks(track_keys,1000,1.1,time_key);
    },

    // Time key is there to make sure separate calls don't trounce each other
    // Only Update if the tracks time_key matches the method's
    get_remaining_tracks:
    function (track_keys,time_out,decay,time_key){

        var track_ids = [];
        var finished = true;
        var track_key_str = '';
        this.busy();
        this.retrieve_tracks.keys().each(
            function(track_id) {
                if(Controller.retrieve_tracks.get(track_id)){
                    if (Controller.ret_track_time_key.get(track_id) == time_key){
                        track_ids.push(track_id);
                        track_key_str += '&tk_'+escape(track_id)+"="+track_keys[track_id];
                        finished = false;
                    }
                }
            }
        );

        if (finished) {
            this.idle();
            return;
        }

        new Ajax.Request(Controller.url, {
            method:     'post',
            parameters: $H({
                action:        'retrieve_multiple', 
                track_ids:     track_ids
            }).toQueryString() + track_key_str,
            onSuccess: function(transport) {
                var continue_requesting = false;
                var results             = transport.responseJSON;
                var track_html_hash     = results.track_html;
                for (var track_id in track_html_hash) {
                    track_html            = track_html_hash[track_id];

                    var gbtrack = Controller.gbtracks.get(track_id);
                    if (Controller.ret_track_time_key.get(track_id) == time_key){
                        track_div = document.getElementById(gbtrack.track_div_id);
                        if (track_html.substring(0,18) == "<!-- AVAILABLE -->"){
                            track_div.innerHTML = track_html;
                            gbtrack.track_resolved();
                            Controller.retrieve_tracks.set(track_id,false);
                        } else if (track_html.substring(0,16) == "<!-- EXPIRED -->") {
                            Controller.retrieve_tracks.set(track_id,false);
                            if (gbtrack.expired_count >= expired_limit){
                                $(gbtrack.track_image_id).setOpacity(0);
                            } else {
                                gbtrack.increment_expired_count();
                                Controller.rerender_track(track_id);
                            }
                        } else if (track_html.substring(0,14) == "<!-- ERROR -->") {
                            gbtrack.track_resolved();
                            Controller.retrieve_tracks.set(track_id,false);
                            track_div.innerHTML = track_html;
                        } else if (track_html.substring(0,16) == "<!-- DEFUNCT -->") {
                        gbtrack.track_resolved();
                        Controller.retrieve_tracks.set(track_id,false);
                        $(gbtrack.track_image_id).setOpacity(0);
                        } else {
                            continue_requesting = true;
                        }
                    }
                }
                Controller.reset_after_track_load();
                if (continue_requesting) {
                    setTimeout( function() {
                        Controller.get_remaining_tracks(track_keys,time_out*decay,decay,time_key)
                    } ,time_out);
                } else {
                    Controller.idle();
                }
            } // end onSuccess
        }); // end new Ajax.Request

    }, // end get_remaining_tracks

    // Track Configure Methods ****************************************

    reconfigure_track:
    function(track_id, form_element, mode) {

        if (form_element==null)
            form_element = $("track_config_form");
        else
            Element.extend(form_element);

        if (mode==null)
            mode='normal';

        var show_box   = form_element['show_track'];
        var show_track = $(show_box).getValue();

        new Ajax.Request(Controller.url, {
                method:     'post',
                parameters: form_element.serialize() +"&"+ $H({
                action:         'reconfigure_track',
                track:          track_id,
                mode:           mode
            }).toQueryString(),
            onSuccess: function(transport) {
                var track_div_id = Controller.gbtracks.get(track_id).track_div_id;
                Balloon.prototype.hideTooltip(1);
                if (show_track == track_id){
                    Controller.rerender_track(track_id,false,false);
                } else {
                    if ($(track_div_id) != null) {
                        actually_remove(track_div_id);
                    }
                    Controller.update_sections(new Array(track_listing_id),null,null,true);
                }
            } // end onSuccess
        });
    },

    filter_subtrack:
    function(track_id, form_element) {

        new Ajax.Request(Controller.url, {
                method:     'post',
                parameters: form_element.serialize() +"&"+ $H({
                action:  'filter_subtrack',
                track:   track_id
            }).toQueryString(),
            onSuccess: function(transport) {
                Balloon.prototype.hideTooltip(1);
                Controller.rerender_track(track_id,true);
            }, // end onSuccess
            onFailure: function(transport) {
                Balloon.prototype.hideTooltip(1);
            }
        });
    },

    // Plugin Methods *************************************************

    configure_plugin:
    function(div_id) {
        var plugin_base  = document.pluginform.plugin.value;
        this.update_sections(new Array(div_id), '&plugin_base='+plugin_base,null,null,true);
        new Effect.ScrollTo(div_id);
        new Effect.BlindDown(div_id);
    },

    reconfigure_plugin:
    function(plugin_action,plugin_track_id,pc_div_id,plugin_type,form_element) {
        if (form_element==null)
            form_element = $("configure_plugin");
        else
            Element.extend(form_element);

        new Ajax.Request(Controller.url, {
                method:     'post',
                parameters: form_element.serialize() +"&"+ $H({
                plugin_action: plugin_action,
                action:  'reconfigure_plugin'
            }).toQueryString(),

            onSuccess: function(transport) {
                if (pc_div_id != null) Controller.wipe_div(pc_div_id); 

                if (plugin_type == 'annotator'){
                    Controller.each_track(plugin_track_id,function(gbtrack) {
                        Controller.rerender_track(gbtrack.track_id,true);
                    });
                }
                else if (plugin_type == 'filter') {
                    Controller.update_coordinates("reload segment");
                    Controller.update_sections(new Array(track_listing_id),'',1,false);
                }
                else if (plugin_type == 'highlighter') {
                    Controller.update_coordinates("reload segment");
                }
                else if (plugin_type == 'trackfilter') {
                    var e = $(track_listing_id);
                    e.hide();
                    e.setOpacity(0.3);
                    e.show();
                    Controller.update_sections(new Array(track_listing_id),'',1,false);
                }
            } // end onSuccess
        });
    },

    plugin_go:
    function(plugin_base,plugin_type,plugin_action,source) {
        if (plugin_type == 'annotator'){
            var select_box = document.pluginform.plugin;
            var track_name = select_box.options[select_box.selectedIndex].attributes.getNamedItem('track_name').value;

            this.add_track(track_name);
            Controller.update_sections(new Array(track_listing_id),null,null,false);
        } else if (plugin_type == 'dumper') {
            var loc_str = "?plugin="+plugin_base+";plugin_action="+encodeURI(plugin_action);
            loc_str += ';view_start=' + TrackPan.get_start();
            loc_str += ';view_stop='  + TrackPan.get_stop();
            if(source == 'config'){
                var form_element = $("configure_plugin");
                window.open(loc_str + ";" + form_element.serialize());
            } else{
                window.open(loc_str);
            }
        } else if (plugin_type == 'filter'){
            // Go doesn't do anything for filter
            return false; 
        } else if (plugin_type == 'finder'){
            document.searchform.plugin_find.value  = $F('plugin');
            document.searchform.force_submit.value = 1;
            document.searchform.submit();
        }
    }, // end plugin_go

    cancel_upload:
    function(destination, upload_id) {
        new Ajax.Updater(
            destination,
            document.URL,
            {
                method:    'post',
                parameters: {
                action: 'cancel_upload',
                upload_id: upload_id
            }
        });
    },

    // Utility methods *********************************
    show_error:
    function (message, details) {
        var outerdiv    = $('errordiv');
        var innerdiv    = $('errormsg');
        var detailsdiv  = $('errordetails');
        if (innerdiv != null) {
            var caption = detailsdiv.visible() ? Controller.translate('HIDE_DETAILS') : Controller.translate('SHOW_DETAILS');
            innerdiv.innerHTML = message +
            ' <span id="detailscaption" class="clickable" style="font-size:12pt" onClick="Controller.show_hide_errordetails()">'
            +caption
            +'</span>';
        }                 
        if (detailsdiv != null) {
            detailsdiv.innerHTML  = details;
        }
        if (outerdiv != null) {
            scroll(0,0);
            new Effect.BlindDown(outerdiv);
        }
    },

    hide_error:
    function () {
        var outerdiv   = $('errordiv');
        var detailsdiv = $('errordetails');
        if (outerdiv != null)
        new Effect.BlindUp(outerdiv);
        return false;
    },

    show_hide_errordetails:
    function () {
        var detailsdiv = $('errordetails');
        var caption    = $('detailscaption');
        if (detailsdiv == null) return;
        if (caption    == null) return;
        if (detailsdiv.visible()) {
            caption.innerHTML=Controller.translate('SHOW_DETAILS');
            detailsdiv.hide();
        } else {
            caption.innerHTML=Controller.translate('HIDE_DETAILS');
            detailsdiv.show();
        }
    },
    
    edit_upload_title:
    function(upload_name, title_element) {
        if (title_element == null)
            return true;
        title_element.setStyle({
            border: '2px',
            inset:  'black',
            backgroundColor:'beige',
            padding:'5px 5px 5px 5px'
        });
        var r = document.createRange();
        r.selectNodeContents(title_element);
        window.getSelection().addRange(r);
        Event.observe(title_element, 'keypress', this.set_upload_title);
        Event.observe(title_element, 'blur', this.set_upload_title);
    },

    set_upload_title:
    function(event) {
        var title_element = event.findElement();
        if (event.type == 'blur' || event.keyCode == Event.KEY_RETURN) {
            var file = title_element.up("div.custom_track").id;
            var title = title_element.innerHTML;
            title_element.update(new Element("img", {src: Controller.button_url('spinner.gif'), alt: Controller.translate('WORKING')}) );
            new Ajax.Request(Controller.url, {
                method:      'post',
                parameters:{  
                    action: 'set_upload_title',
                    upload_id: file,
                    title: title
                },
                onSuccess: function(transport) {
                    var sections = new Array(custom_tracks_id, track_listing_id);
                    if (using_database())
                        sections.push(community_tracks_id);
                    Controller.update_sections(sections);
                }
            });
            title_element.stopObserving('keypress');
            title_element.stopObserving('blur');
            title_element.blur();
            return true;
        }
<<<<<<< HEAD
      } // end onSuccess
    });

  },

  filter_subtrack:
  function(track_id, form_element) {

    new Ajax.Request(Controller.url,{
      method:     'post',
      parameters: form_element.serialize() +"&"+ $H({
            action:  'filter_subtrack',
	    track:   track_id
          }).toQueryString(),
      onSuccess: function(transport) {
        Balloon.prototype.hideTooltip(1);
        Controller.rerender_track(track_id,true);
      }, // end onSuccess
      onFailure: function(transport) {
        Balloon.prototype.hideTooltip(1);
      }
    });
  },

  // Plugin Methods *************************************************

  configure_plugin:
  function(div_id) {
    var plugin_base  = document.pluginform.plugin.value;
    this.update_sections(new Array(div_id), '&plugin_base='+plugin_base,true,false,null);
    Effect.BlindDown(div_id);
  },

  reconfigure_plugin:
  function(plugin_action,plugin_track_id,pc_div_id,plugin_type,form_element) {

    if (form_element==null)
       form_element = $("configure_plugin");
    else
       Element.extend(form_element);

    new Ajax.Request(Controller.url,{
      method:     'post',
      parameters: form_element.serialize() +"&"+ $H({
            plugin_action: plugin_action,
	    action:  'reconfigure_plugin'
          }).toQueryString(),

      onSuccess: function(transport) {
        if (pc_div_id != null) Controller.wipe_div(pc_div_id); 

        if (plugin_type == 'annotator'){
          ShowHideTrack(plugin_track_id,true);
	  Controller.each_track(plugin_track_id,function(gbtrack) {
              Controller.rerender_track(gbtrack.track_id,true);
=======
        if (event.keyCode == Event.KEY_ESC) {
            title_element.update(new Element("img", {src: Controller.button_url('spinner.gif'), alt: Controller.translate('WORKING')}) );
            var sections = new Array(custom_tracks_id);
            if (using_database())
                sections.push(community_tracks_id);
            Controller.update_sections(sections);
            title_element.stopObserving('keypress');
            title_element.stopObserving('blur');
            title_element.blur();
            return true;
        }
        return false;
    },

    edit_upload_description:
    function(upload_name,container_element) {
        if (container_element == null)
            return true;
        container_element.setStyle({
            border: '2px',
            inset:  'black',
            backgroundColor:'beige',
            padding:'5px 5px 5px 5px'
        });
        var r = document.createRange();
        r.selectNodeContents(container_element);
        window.getSelection().addRange(r);
        Event.observe(container_element,'keypress',this.set_upload_description);
        Event.observe(container_element,'blur',this.set_upload_description);
    },

    set_upload_description:
    function(event) {
        var description_box = event.findElement();
        if (event.type=='blur' || event.keyCode==Event.KEY_RETURN) {
            var file = description_box.up("div.custom_track").id;
            var description = description_box.innerHTML;
            description_box.update(new Element("img", {src: Controller.button_url('spinner.gif'), alt: Controller.translate('WORKING')}) );
            new Ajax.Request(Controller.url, {
                method:      'post',
                parameters:{  
                    action: 'set_upload_description',
                    upload_id: file,
                    description: description
                },
                onSuccess: function(transport) {
                    var sections = new Array(custom_tracks_id);
                    if (using_database())
                        sections.push(community_tracks_id);
                    Controller.update_sections(sections);
                }
>>>>>>> 815c2c3c
            });
            description_box.stopObserving('keypress');
            description_box.stopObserving('blur');
            description_box.blur();
            return true;
        }
        if (event.keyCode==Event.KEY_ESC) {
            description_box.update(new Element("img", {src: Controller.button_url('spinner.gif'), alt: "Working..."}) );
            var sections = new Array(custom_tracks_id);
            if (using_database())
                sections.push(community_tracks_id);
            Controller.update_sections(sections);
            description_box.stopObserving('keypress');
            description_box.stopObserving('blur');
            description_box.blur();
            return true;
        }
<<<<<<< HEAD
	else if (plugin_type == 'trackfilter') {
	  var e = $(track_listing_id);
	  e.hide();
	  e.setOpacity(0.3);
	  e.show();
	  Controller.update_sections(new Array(track_listing_id),'',1,false);
	}
      } // end onSuccess
    });
  },

  plugin_go:
  function(plugin_base,plugin_type,plugin_action,source) {
    if (plugin_type == 'annotator'){
      var select_box = document.pluginform.plugin;
      var track_name = select_box.options[select_box.selectedIndex].attributes.getNamedItem('track_name').value;

      this.add_track(track_name);
      Controller.update_sections(new Array(track_listing_id),null,null,false);
    }
    else if (plugin_type == 'dumper'){
      var loc_str = "?plugin="+plugin_base+";plugin_action="+encodeURI(plugin_action);
      if(source == 'config'){
        var form_element = $("configure_plugin");
        window.open(loc_str + ";" + form_element.serialize());
      }
      else{
	window.open(loc_str);
      }
    }
    else if (plugin_type == 'filter'){
      // Go doesn't do anything for filter
      return false; 
    }
    else if (plugin_type == 'finder'){
	document.searchform.plugin_find.value  = $F('plugin');
	document.searchform.force_submit.value = 1;
	document.searchform.submit();
    }
  }, // end plugin_go

  cancel_upload:
  function(destination,upload_id) {
       new Ajax.Updater(destination,
                        document.URL,{
              method:    'post',
              parameters: {
                              action: 'cancel_upload',
			      upload_id: upload_id
                          }
=======
        return false;
    },

    // downloadUserTrackSource() is called to populate the user track edit field
    // with source or configuration data for the track
    downloadUserTrackSource:
    function (destination, fileid, sourceFile) {
        new Ajax.Updater(
            destination,
            document.URL, 
            {
                method: 'post',
                parameters: {
                    userdata_download: sourceFile,
                    track: fileid
                }
            }
        );
    },

    _modifyUserTrackSource:
    function (param, statusElement, displayWhenDone) {
        var upload_id  = 'upload_' + Math.floor(Math.random() * 99999);
        param.upload_id = upload_id;
        new Ajax.Request(Controller.url, {
            method: 'post',
            parameters: param,
            onCreate: function() {
                if ($(statusElement) != null) {
                    $(statusElement).update();
                    $(statusElement).insert(new Element("div", {id: upload_id + "_form"}));
                    $(statusElement).insert(new Element("div", {id: upload_id + "_status"}));
                }
                startAjaxUpload(upload_id);
            },
            onSuccess: function (transport) {
                var r = transport.responseJSON;
                Controller.add_tracks(r.tracks,null,false,true);
                r.tracks.each(function(t) {
                 Controller.rerender_track(t,true,true);
                });
                var updater = Ajax_Status_Updater.get(upload_id);
                if (updater != null)
                    updater.stop();
                
                var sections = new Array(custom_tracks_id, track_listing_id);
				if (using_database())
					sections.push(community_tracks_id);
				Controller.update_sections(sections);
                if (displayWhenDone != null && displayWhenDone)
                    Controller.select_tab('main_page');
            }
>>>>>>> 815c2c3c
        });

    },

<<<<<<< HEAD
  hide_error:
  function () {
      var outerdiv   = $('errordiv');
      var detailsdiv = $('errordetails');
      if (outerdiv != null)
	  new Effect.BlindUp(outerdiv);
      return false;
  },

 show_hide_errordetails:
 function () {
    var detailsdiv = $('errordetails');
    var caption    = $('detailscaption');
    if (detailsdiv == null) return;
    if (caption    == null) return;
    if (detailsdiv.visible()) {
       caption.innerHTML="Show details";
       detailsdiv.hide();
    } else {
       caption.innerHTML="Hide details";
       detailsdiv.show();
    }
 },

  edit_upload_description:
  function(upload_name,container_element) {
      if (container_element == null)
	  return true;
      container_element.setStyle({
	      border: '2px',
	      inset:  'black',
	      backgroundColor:'beige',
	      padding:'5px 5px 5px 5px'
		  });
      var r = document.createRange();
      r.selectNodeContents(container_element);
      window.getSelection().addRange(r);
      Event.observe(container_element,'keypress',this.set_upload_description);
      Event.observe(container_element,'blur',this.set_upload_description);
  },

  set_upload_description:
  function(event) {
      var el = event.findElement();
      if (event.type=='blur' || event.keyCode==Event.KEY_RETURN) {
	  var upload_name = el.id.sub('_description$','');
	  var desc        = el.innerHTML;
	  el.innerHTML  = '<img src="' + Controller.button_url('spinner.gif') + '" alt="Working..." />';
	  new Ajax.Request(Controller.url, {
		      method:      'post',
		      parameters:{  
		          action: 'set_upload_description',
			  upload_name: upload_name,
			  description: desc
		      },
		      onSuccess: function(transport) {
		      Controller.update_sections(new Array(userdata_table_id));
		      }
	       });
	  el.stopObserving('keypress');
	  el.stopObserving('blur');
	  el.blur();
	  return true;
      }
      if (event.keyCode==Event.KEY_ESC) {
          el.innerHTML  = '<img src="' + Controller.button_url('spinner.gif') + '" alt="Working..." />';
	  Controller.update_sections(new Array(userdata_table_id));
	  el.stopObserving('keypress');
	  el.stopObserving('blur');
	  el.blur();
	  return true;
      }
      return false;
  },

  // downloadUserTrackSource() is called to populate the user track edit field
  // with source or configuration data for the track
  downloadUserTrackSource:
  function (destination,fileName,sourceFile) {
      new Ajax.Updater(destination,
                       document.URL, 
		       {
		         method:     'post',
			 parameters: {
			     userdata_download: sourceFile,
                                         track: fileName
			 }
		       });

  },

  _modifyUserTrackSource:
  function (param,statusElement,displayWhenDone) {
     var upload_id  = 'upload_' + Math.floor(Math.random() * 99999);
     param.upload_id = upload_id;
     new Ajax.Request(Controller.url, {
     	 method:       'post',
	 parameters:   param,
         onCreate:    function() {
	      if ($(statusElement) != null) {
	      	 $(statusElement).innerHTML = '<div id="'+upload_id+'_form'+'"></div>'
                               		   +'<div id="'+upload_id+'_status'+'"></div>';
	      }
	      startAjaxUpload(upload_id);
	     },
         onSuccess:   function (transport) {
	 	          if ($(statusElement) != null) $(statusElement).remove();
			  var r = transport.responseJSON;
			  Controller.add_tracks(r.tracks,null,false,true);
			  r.tracks.each(function(t) {
			  	      Controller.rerender_track(t,true,true);
				      });
		          var updater = Ajax_Status_Updater.get(upload_id);
			  if (updater != null) updater.stop();
		          Controller.update_sections(new Array(userdata_table_id,track_listing_id));
			  if (displayWhenDone != null && displayWhenDone)
			      Controller.select_tab('main_page');
	               }
         });
     
  },

  // uploadUserTrackSource() is called to submit a user track edit field
  // to the server
  uploadUserTrackSource:
  function (sourceField,fileName,sourceFile,editElement) {
      this._modifyUserTrackSource({ action:     'modifyUserData',
				    track:      fileName,
				    sourceFile: sourceFile,
				    data:       $F(sourceField)
                                   },
	                          editElement);
  },

  // mirrorTrackSource() is called to mirror a URL to a track
  mirrorTrackSource:
  function (sourceURL,trackName,statusElement,displayWhenDone) {
      this._modifyUserTrackSource( { action:     'upload_file',
                                     name:       trackName,
				     mirror_url: sourceURL },
	                            statusElement,displayWhenDone);
  },
=======
    // uploadUserTrackSource() is called to submit a user track edit field
    // to the server
    uploadUserTrackSource:
    function (sourceField, fileid, sourceFile, editElement) {
        this._modifyUserTrackSource(
            {
                action: 'modifyUserData',
                file: fileid,
                sourceFile: sourceFile,
                data: $F(sourceField)
            },
            editElement
        );
    },

    // mirrorTrackSource() is called to mirror a URL to a track
    mirrorTrackSource:
    function (sourceURL, fileid, statusElement, displayWhenDone) {
        this._modifyUserTrackSource(
            {
                action: 'upload_file',
                mirror_url: sourceURL,
                overwrite: 1
            },
            statusElement,
            displayWhenDone
        );
    },
>>>>>>> 815c2c3c

// monitor_upload is redundant and needs to be refactored
// the idea is to register a new upload
  monitor_upload:
  function (upload_id,upload_name) {
  	new Ajax.Request(Controller.url, {
	    method:     'post',
	    parameters: {
	    	action:      'register_upload',
			upload_id:   upload_id,
			upload_name: upload_name
	      }
	    });
	startAjaxUpload(upload_id);
  },

  select_tab:
  function (tab_id) {
     if (this.tabs != null) {
       this.tabs.select_tab(tab_id);
     }
  },
<<<<<<< HEAD

  wait_for_initialization:
  function (html,callback) {
      $('main').setOpacity(0.2);
      var html = '<div id="dialog_123" style="position:absolute; left:50px; top:50px; border:5px double black; background: wheat; z-index:100">'
                 + html
                 +'</div>';
      $('main').insert({before:html});
      if (callback) callback();
      $('main').setOpacity(1.0);
      $('dialog_123').remove();
  }
=======
>>>>>>> 815c2c3c

  wait_for_initialization:
  function (html, callback) {
      $('main').setOpacity(0.2);
      var html = '<div id="dialog_123" style="position:absolute; left:50px; top:50px; border:5px double black; background: wheat; z-index:100">'
                 + html
                 +'</div>';
      $('main').insert({before:html});
      if (callback) callback();
      $('main').setOpacity(1.0);
      $('dialog_123').remove();
  },

  // Looks up a key in the language table. If not found, checks the defaults table.
  // If the translation contains %s, substitutes additional parameters for each occurance of %s (in order)
  // Usage: Controller.translate(key, [...])
  translate:
  function () {
    var key = arguments[0];
    var result;
    if (typeof language_table !== undefined && language_table) { //If the language table exists
      if (language_table[key]) {
         result = language_table[key];
      } else if (default_language_table[key]) {
         result = default_language_table[key];
      } else {
         alert('The key "' + key + '" was not found in the translation table.');
      }
    } else {
      alert('The key "' + key + '" could not be translated because the translation table is not loaded.');
    }
    for (var i = 1; i < arguments.length; i++) {
      result = result.replace(/(%s)/i, arguments[i]);
    }
    return result;
  },

  make_image_link:
  function(type) {
    var url = '?make_image=' + type;
    url += ';view_start=' + TrackPan.get_start();
    url += ';view_stop='  + TrackPan.get_stop();
    url += ';view_width=' + TrackPan.width_no_pad;
    window.open(url);
  },

  gbgff_link:
  function(url) {
    url += ';q=' + TrackPan.ref + ':' + TrackPan.get_start() + '..' + TrackPan.get_stop();
    window.location.href = url;
  },

  bookmark_link:
  function() {
    var url = '?action=bookmark';
    url += ';view_start=' + TrackPan.get_start();
    url += ';view_stop='  + TrackPan.get_stop();
    window.location.href = url;
  }

});

var Controller = new GBrowseController; // singleton

function using_database() {
	return ($(community_tracks_id))? true : false;
}

function initialize_page() {
    checkSummaries();
	// These statements initialize the tabbing
	var tabs = $$("div.tabbody").collect( function(element) {
	    return element.id;
	});
	Controller.tabs = new TabbedSection(tabs);

	//event handlers
	[page_title_id,visible_span_id,galaxy_form_id,search_form_objects_id].each(function(el) {
		if ($(el) != null) {
		  Controller.segment_observers.set(el,1);
		}
	});

	// The next statement is to avoid the scalebars from being "out of sync"
	// when manually advancing the browser with its forward/backward buttons.
	// Unfortunately it causes an infinite loop when there are multiple regions!
	if ($(detail_container_id) != null)
	  Controller.update_coordinates('left 0');

	// These statements get the rubberbanding running.
	Overview.prototype.initialize();
	Region.prototype.initialize();
	Details.prototype.initialize();
	if ($('autocomplete_choices') != null) 
	   initAutocomplete();
}

// set the colors for the rubberband regions
function set_dragcolors(color) {
    if (overviewObject != null)
     overviewObject.background = color;
    if (regionObject != null)
     regionObject.background   = color;
    if (detailsObject != null)
     detailsObject.background  = color;
}

// set the colors for the rubberband regions
function set_dragunits(unit,divider) {
    if (unit == null)    unit    = 'bp';
    if (divider == null) divider = 1;
    if (overviewObject != null) {
	overviewObject.unit    = unit;
        overviewObject.divider = divider;
    }
    if (regionObject != null) {
	regionObject.unit      = unit;
	regionObject.divider   = divider;
    }
    if (detailsObject != null) {
	detailsObject.unit    = unit;
	detailsObject.divider = divider;
    }
}

function create_time_key () {
    time_obj = new Date();
    return time_obj.getTime();
}

//prototype's remove function doesn't actually remove the element from
//reachability.
function actually_remove (element_name) {
    var element = $(element_name);
    if (element==null) return;
    var parent = element.parentNode;
    parent.removeChild(element);
}
<|MERGE_RESOLUTION|>--- conflicted
+++ resolved
@@ -32,11 +32,8 @@
 var visible_span_id         = 'span';
 var search_form_objects_id  = 'search_form_objects';
 var userdata_table_id       = 'userdata_table_div';
-<<<<<<< HEAD
-=======
 var custom_tracks_id        = 'custom_tracks';
 var community_tracks_id     = 'community_tracks';
->>>>>>> 815c2c3c
 
 //  Sorta Constants
 var expired_limit  = 1;
@@ -230,88 +227,6 @@
         height:     bar_obj.height+'px',
         display:    'block',
         cursor:     'text'
-<<<<<<< HEAD
-    });
-    image.setOpacity(1);
-    image.ancestors()[0].setStyle({width: bar_obj.width+'px'});
-  },
-
-  append_child_from_html:
-  function (child_html,parent_obj,onTop) {
-    //Append new html to the appropriate section This is a bit cludgy but we
-    //create a temp element, read the html into it and then move the div
-    //element back out.  This keeps the other tracks intact.
-    if (onTop == null) onTop = false;
-
-    var tmp_element       = document.createElement("tmp_element");
-    tmp_element.innerHTML = child_html;
-
-    var tracks      = parent_obj.getElementsByClassName('track');
-    var first_track = tracks[0];
-
-    if (onTop && first_track != null) {
-	parent_obj.insertBefore(tmp_element,first_track[0]);
-    } else {
-	parent_obj.appendChild(tmp_element);
-    }
-    // Move each child node but skip if it is a comment (class is undef)
-    if (tmp_element.hasChildNodes()) {
-	var children = tmp_element.childNodes;
-	for (var i = 0; i < children.length; i++) {
-	    if (children[i].className == undefined){
-		continue;
-	    }
-	    if (onTop && first_track != null) {
-		parent_obj.insertBefore(children[i],first_track);
-	    } else {
-		parent_obj.appendChild(children[i]);
-	    }
-	}
-    }
-    parent_obj.removeChild(tmp_element);
-  },
-
-  // Update Section Methods *****************************************
-  update_sections:
-  function(section_names, param_str, scroll_there, spin, onSuccessFunc) {
-
-    if (param_str==null){
-        param_str = '';
-    }
-    if (scroll_there==null) {
-        scroll_there=false;
-    }
-    if (spin == null) {
-        spin = false;
-    }
-
-    var request_str = "action=update_sections" + param_str;
-    for (var i = 0; i < section_names.length; i++) {
-      if (spin)
-        $(section_names[i]).innerHTML = '<img src="' + this.button_url('spinner.gif') + '" alt="Working..." />';
-      request_str += "&section_names="+section_names[i];
-    }
-
-    new Ajax.Request(Controller.url,{
-      method:     'post',
-      parameters: request_str,
-      onSuccess: function(transport) {
-        var results      = transport.responseJSON;
-        var section_html = results.section_html;
-        for (var section_name in section_html){
-	  $(section_name).setOpacity(1.0);
-          html    = section_html[section_name];
-          $(section_name).innerHTML = html;
-	  if (scroll_there)
-	    new Effect.ScrollTo(section_name);
-	    if ((section_name=="search_form_objects") 
-	      && ($('autocomplete_choices') != null)) {
-	    	initAutocomplete();
-	    }
-	  if (section_name == page_title_id)
-	     document.title = $(section_name).innerHTML;
-	  if (onSuccessFunc != null) onSuccessFunc();
-=======
         });
         image.setOpacity(1);
         image.ancestors()[0].setStyle({width: bar_obj.width+'px'});
@@ -368,7 +283,6 @@
             if (spin)
                 $(section_names[i]).update(new Element("img", {src: Controller.button_url('spinner.gif'), alt: Controller.translate('WORKING')}) );
             request_str += "&section_names="+section_names[i];
->>>>>>> 815c2c3c
         }
 
         new Ajax.Request(Controller.url, {
@@ -447,42 +361,8 @@
             document.searchform.force_submit.value = 1; 
             document.searchform.submit(); 
         }
-<<<<<<< HEAD
-        if (detail_scale_bar_hash){
-	    Controller.update_scale_bar(detail_scale_bar_hash);
-        }
-    
-        // Update the segment sections
-        Controller.update_sections( Controller.segment_observers.keys());
-        $('details_msg').innerHTML = results.details_msg;
-        Controller.get_multiple_tracks(track_keys);
-        if (results.display_details == 0){
-          Controller.hide_detail_tracks();
-        }
-      } // end onSuccess
-      
-    }); // end Ajax.Request
-
-  }, // end update_coordinates
-
-  scroll:
-  function (direction,length_units) {
-     var length = this.segment_info.detail_stop - this.segment_info.detail_start + 1;
-     this.update_coordinates(direction + ' ' + Math.round(length_units*length));
-  }, // end scroll
-
-  add_track:
-  function(track_name, onSuccessFunc, force, onTop) {
-    var track_names = new Array(track_name);
-    this.add_tracks(track_names,onSuccessFunc,force, onTop);
-  },
-
-  add_tracks:
-  function(track_names, onSuccessFunc, force, onTop) {
-=======
 
         this.busy();
->>>>>>> 815c2c3c
 
         TrackPan.grey_out_markers();
 
@@ -555,45 +435,6 @@
             var view_length = (parseInt(Controller.segment_info.detail_stop) - parseInt(Controller.segment_info.detail_start)) / parseFloat(Controller.segment_info.details_mult);
             this.update_coordinates(direction + ' ' + Math.round(length_units*view_length));
         }
-<<<<<<< HEAD
-        var results    = transport.responseJSON;
-        var track_data = results.track_data;
-        var track_keys = new Object();
-        var get_tracks = false;
-
-        for (var ret_track_id in track_data){
-
-	  if (Controller.gbtracks.get(ret_track_id) != null) {
-	     continue; //oops already know this one
-	  }
-
-          var this_track_data = track_data[ret_track_id];
-          var ret_gbtrack     = Controller.register_track(
-	    ret_track_id,
-            this_track_data.track_name,
-            'standard',
-            this_track_data.track_section
-          );
-
-          Controller.set_last_update_key(ret_gbtrack)
-          var html           = this_track_data.track_html;
-          var panel_id       = this_track_data.panel_id;
-
-          Controller.append_child_from_html(html,$(panel_id),onTop);
-
-          if (this_track_data.display_details == 0){
-            $(ret_gbtrack.track_image_id).setOpacity(0);
-          }
-          else{
-            track_keys[ret_track_id]=this_track_data.track_key;
-            get_tracks = true;
-          }
-        } // end for (var ret_track_name...
-        if( get_tracks){
-          Controller.get_multiple_tracks(track_keys);
-        } else {
-	  Controller.idle();
-=======
     }, // end scroll
 
     add_track:
@@ -616,7 +457,6 @@
                 request_str += "&track_names="+encodeURIComponent(track_name);
                 found_track = true;
             }
->>>>>>> 815c2c3c
         }
 
         if (!found_track) return false;
@@ -1078,63 +918,6 @@
             title_element.blur();
             return true;
         }
-<<<<<<< HEAD
-      } // end onSuccess
-    });
-
-  },
-
-  filter_subtrack:
-  function(track_id, form_element) {
-
-    new Ajax.Request(Controller.url,{
-      method:     'post',
-      parameters: form_element.serialize() +"&"+ $H({
-            action:  'filter_subtrack',
-	    track:   track_id
-          }).toQueryString(),
-      onSuccess: function(transport) {
-        Balloon.prototype.hideTooltip(1);
-        Controller.rerender_track(track_id,true);
-      }, // end onSuccess
-      onFailure: function(transport) {
-        Balloon.prototype.hideTooltip(1);
-      }
-    });
-  },
-
-  // Plugin Methods *************************************************
-
-  configure_plugin:
-  function(div_id) {
-    var plugin_base  = document.pluginform.plugin.value;
-    this.update_sections(new Array(div_id), '&plugin_base='+plugin_base,true,false,null);
-    Effect.BlindDown(div_id);
-  },
-
-  reconfigure_plugin:
-  function(plugin_action,plugin_track_id,pc_div_id,plugin_type,form_element) {
-
-    if (form_element==null)
-       form_element = $("configure_plugin");
-    else
-       Element.extend(form_element);
-
-    new Ajax.Request(Controller.url,{
-      method:     'post',
-      parameters: form_element.serialize() +"&"+ $H({
-            plugin_action: plugin_action,
-	    action:  'reconfigure_plugin'
-          }).toQueryString(),
-
-      onSuccess: function(transport) {
-        if (pc_div_id != null) Controller.wipe_div(pc_div_id); 
-
-        if (plugin_type == 'annotator'){
-          ShowHideTrack(plugin_track_id,true);
-	  Controller.each_track(plugin_track_id,function(gbtrack) {
-              Controller.rerender_track(gbtrack.track_id,true);
-=======
         if (event.keyCode == Event.KEY_ESC) {
             title_element.update(new Element("img", {src: Controller.button_url('spinner.gif'), alt: Controller.translate('WORKING')}) );
             var sections = new Array(custom_tracks_id);
@@ -1186,7 +969,6 @@
                         sections.push(community_tracks_id);
                     Controller.update_sections(sections);
                 }
->>>>>>> 815c2c3c
             });
             description_box.stopObserving('keypress');
             description_box.stopObserving('blur');
@@ -1204,58 +986,6 @@
             description_box.blur();
             return true;
         }
-<<<<<<< HEAD
-	else if (plugin_type == 'trackfilter') {
-	  var e = $(track_listing_id);
-	  e.hide();
-	  e.setOpacity(0.3);
-	  e.show();
-	  Controller.update_sections(new Array(track_listing_id),'',1,false);
-	}
-      } // end onSuccess
-    });
-  },
-
-  plugin_go:
-  function(plugin_base,plugin_type,plugin_action,source) {
-    if (plugin_type == 'annotator'){
-      var select_box = document.pluginform.plugin;
-      var track_name = select_box.options[select_box.selectedIndex].attributes.getNamedItem('track_name').value;
-
-      this.add_track(track_name);
-      Controller.update_sections(new Array(track_listing_id),null,null,false);
-    }
-    else if (plugin_type == 'dumper'){
-      var loc_str = "?plugin="+plugin_base+";plugin_action="+encodeURI(plugin_action);
-      if(source == 'config'){
-        var form_element = $("configure_plugin");
-        window.open(loc_str + ";" + form_element.serialize());
-      }
-      else{
-	window.open(loc_str);
-      }
-    }
-    else if (plugin_type == 'filter'){
-      // Go doesn't do anything for filter
-      return false; 
-    }
-    else if (plugin_type == 'finder'){
-	document.searchform.plugin_find.value  = $F('plugin');
-	document.searchform.force_submit.value = 1;
-	document.searchform.submit();
-    }
-  }, // end plugin_go
-
-  cancel_upload:
-  function(destination,upload_id) {
-       new Ajax.Updater(destination,
-                        document.URL,{
-              method:    'post',
-              parameters: {
-                              action: 'cancel_upload',
-			      upload_id: upload_id
-                          }
-=======
         return false;
     },
 
@@ -1308,155 +1038,10 @@
                 if (displayWhenDone != null && displayWhenDone)
                     Controller.select_tab('main_page');
             }
->>>>>>> 815c2c3c
-        });
-
-    },
-
-<<<<<<< HEAD
-  hide_error:
-  function () {
-      var outerdiv   = $('errordiv');
-      var detailsdiv = $('errordetails');
-      if (outerdiv != null)
-	  new Effect.BlindUp(outerdiv);
-      return false;
-  },
-
- show_hide_errordetails:
- function () {
-    var detailsdiv = $('errordetails');
-    var caption    = $('detailscaption');
-    if (detailsdiv == null) return;
-    if (caption    == null) return;
-    if (detailsdiv.visible()) {
-       caption.innerHTML="Show details";
-       detailsdiv.hide();
-    } else {
-       caption.innerHTML="Hide details";
-       detailsdiv.show();
-    }
- },
-
-  edit_upload_description:
-  function(upload_name,container_element) {
-      if (container_element == null)
-	  return true;
-      container_element.setStyle({
-	      border: '2px',
-	      inset:  'black',
-	      backgroundColor:'beige',
-	      padding:'5px 5px 5px 5px'
-		  });
-      var r = document.createRange();
-      r.selectNodeContents(container_element);
-      window.getSelection().addRange(r);
-      Event.observe(container_element,'keypress',this.set_upload_description);
-      Event.observe(container_element,'blur',this.set_upload_description);
-  },
-
-  set_upload_description:
-  function(event) {
-      var el = event.findElement();
-      if (event.type=='blur' || event.keyCode==Event.KEY_RETURN) {
-	  var upload_name = el.id.sub('_description$','');
-	  var desc        = el.innerHTML;
-	  el.innerHTML  = '<img src="' + Controller.button_url('spinner.gif') + '" alt="Working..." />';
-	  new Ajax.Request(Controller.url, {
-		      method:      'post',
-		      parameters:{  
-		          action: 'set_upload_description',
-			  upload_name: upload_name,
-			  description: desc
-		      },
-		      onSuccess: function(transport) {
-		      Controller.update_sections(new Array(userdata_table_id));
-		      }
-	       });
-	  el.stopObserving('keypress');
-	  el.stopObserving('blur');
-	  el.blur();
-	  return true;
-      }
-      if (event.keyCode==Event.KEY_ESC) {
-          el.innerHTML  = '<img src="' + Controller.button_url('spinner.gif') + '" alt="Working..." />';
-	  Controller.update_sections(new Array(userdata_table_id));
-	  el.stopObserving('keypress');
-	  el.stopObserving('blur');
-	  el.blur();
-	  return true;
-      }
-      return false;
-  },
-
-  // downloadUserTrackSource() is called to populate the user track edit field
-  // with source or configuration data for the track
-  downloadUserTrackSource:
-  function (destination,fileName,sourceFile) {
-      new Ajax.Updater(destination,
-                       document.URL, 
-		       {
-		         method:     'post',
-			 parameters: {
-			     userdata_download: sourceFile,
-                                         track: fileName
-			 }
-		       });
-
-  },
-
-  _modifyUserTrackSource:
-  function (param,statusElement,displayWhenDone) {
-     var upload_id  = 'upload_' + Math.floor(Math.random() * 99999);
-     param.upload_id = upload_id;
-     new Ajax.Request(Controller.url, {
-     	 method:       'post',
-	 parameters:   param,
-         onCreate:    function() {
-	      if ($(statusElement) != null) {
-	      	 $(statusElement).innerHTML = '<div id="'+upload_id+'_form'+'"></div>'
-                               		   +'<div id="'+upload_id+'_status'+'"></div>';
-	      }
-	      startAjaxUpload(upload_id);
-	     },
-         onSuccess:   function (transport) {
-	 	          if ($(statusElement) != null) $(statusElement).remove();
-			  var r = transport.responseJSON;
-			  Controller.add_tracks(r.tracks,null,false,true);
-			  r.tracks.each(function(t) {
-			  	      Controller.rerender_track(t,true,true);
-				      });
-		          var updater = Ajax_Status_Updater.get(upload_id);
-			  if (updater != null) updater.stop();
-		          Controller.update_sections(new Array(userdata_table_id,track_listing_id));
-			  if (displayWhenDone != null && displayWhenDone)
-			      Controller.select_tab('main_page');
-	               }
-         });
-     
-  },
-
-  // uploadUserTrackSource() is called to submit a user track edit field
-  // to the server
-  uploadUserTrackSource:
-  function (sourceField,fileName,sourceFile,editElement) {
-      this._modifyUserTrackSource({ action:     'modifyUserData',
-				    track:      fileName,
-				    sourceFile: sourceFile,
-				    data:       $F(sourceField)
-                                   },
-	                          editElement);
-  },
-
-  // mirrorTrackSource() is called to mirror a URL to a track
-  mirrorTrackSource:
-  function (sourceURL,trackName,statusElement,displayWhenDone) {
-      this._modifyUserTrackSource( { action:     'upload_file',
-                                     name:       trackName,
-				     mirror_url: sourceURL },
-	                            statusElement,displayWhenDone);
-  },
-=======
+        });
+
+    },
+
     // uploadUserTrackSource() is called to submit a user track edit field
     // to the server
     uploadUserTrackSource:
@@ -1485,7 +1070,6 @@
             displayWhenDone
         );
     },
->>>>>>> 815c2c3c
 
 // monitor_upload is redundant and needs to be refactored
 // the idea is to register a new upload
@@ -1508,21 +1092,6 @@
        this.tabs.select_tab(tab_id);
      }
   },
-<<<<<<< HEAD
-
-  wait_for_initialization:
-  function (html,callback) {
-      $('main').setOpacity(0.2);
-      var html = '<div id="dialog_123" style="position:absolute; left:50px; top:50px; border:5px double black; background: wheat; z-index:100">'
-                 + html
-                 +'</div>';
-      $('main').insert({before:html});
-      if (callback) callback();
-      $('main').setOpacity(1.0);
-      $('dialog_123').remove();
-  }
-=======
->>>>>>> 815c2c3c
 
   wait_for_initialization:
   function (html, callback) {
