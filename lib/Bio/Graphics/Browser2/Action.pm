package Bio::Graphics::Browser2::Action;

#$Id$
# dispatch

use strict;
use Carp qw(croak confess cluck);
use CGI();
use Bio::Graphics::Browser2::TrackDumper;
use File::Basename 'basename';
use JSON;
use constant DEBUG => 0;
use Data::Dumper;

sub new {
    my $class  = shift;
    my $render = shift;
    return bless \$render, ref $class || $class;
}

sub render {
    my $self = shift;
    return $$self;
}

# convenience functions
sub settings    {shift->render->state}
sub state       {shift->render->state}
sub data_source {shift->render->data_source}
sub session     {shift->render->session}
sub segment     {shift->render->segment}

sub handle_legacy_calls {
    my $self  = shift;
    my $q     = shift;
    my $render = $self->render;

    # redirect to galaxy form submission
    if ($q->param('galaxy')) {
	return (302,undef,$render->galaxy_link($render->state));
    }

    # redirect to the imagelink
    if (my $format = $q->param('make_image')) {
	return (302,undef,$render->image_link($render->state,$format));
    }

    if ($q->param('clear_dsn') || $q->param('reset_dsn')) {
	return (302,undef,"?action=reset_dsn");
    }

    return;
}

# each ACTION_* method corresponds to a "action=*" parameter on the CGI stack
sub ACTION_navigate {
    my $self   = shift;
    my $q      = shift;

    my $render   = $self->render;
    my $source   = $self->data_source;
    my $settings = $self->settings;

    my $action = $q->param('navigate') or croak "for the navigate action, a CGI argument named \"navigate\" must be present";

    $render->state->{view_start} = ($q->param('view_start') && $q->param('view_start') >= 0)? $q->param('view_start') : $render->state->{view_start},
    $render->state->{view_stop}  = ($q->param('view_stop')  && $q->param('view_stop')  >= 0)? $q->param('view_stop')  : $render->state->{view_stop},

    my $updated = $render->asynchronous_update_coordinates($action);

    $render->init_database() if $updated;

    my ( $track_keys, $display_details, $details_msg )
	= $render->background_track_render();

    my $overview_scale_return_object
	= $render->asynchronous_update_overview_scale_bar() if $source->show_section('overview');

    my $region_scale_return_object
	= $render->asynchronous_update_region_scale_bar()
            if ( $settings->{region_size} && $source->show_section('region'));

    my $detail_scale_return_object
	= $render->asynchronous_update_detail_scale_bar() if $source->show_section('detail');

    my $segment_info_object = $render->segment_info_object();
#    warn Data::Dumper::Dumper($segment_info_object);

    warn "navigate() returning track keys = ",join ' ',%$track_keys if DEBUG;

    my $return_object = {
	segment            => $settings->{name},
	segment_info       => $segment_info_object,
	track_keys         => $track_keys,
	display_details    => $display_details,
	details_msg        => $details_msg,
	overview_scale_bar => $overview_scale_return_object,
	region_scale_bar   => $region_scale_return_object,
	detail_scale_bar   => $detail_scale_return_object,
    };
    return (200,'application/json',$return_object);
}

sub ACTION_update_sections {
    my $self    = shift;
    my $q       = shift;

    my $render = $self->render;
    my @section_names = $q->param('section_names');
    my $keyword = $q->param('keyword');
    my $offset = $q->param('offset');
    
    my @args = (\@section_names);
    my $section_html = $render->asynchronous_update_sections(\@section_names, $keyword, $offset);

    my $return_object = { section_html => $section_html, };
    return ( 200, 'application/json', $return_object );
}

sub ACTION_configure_track {
    my $self = shift;
    my $q    = shift;

    my $track_name = $q->param('track') or croak;
    my $revert     = $q->param('track_defaults');

    # this is fixing an upstream bug of some sort
    $track_name =~ s/:(overview|region|detail)$//
	if $track_name =~/^(plugin|file|http|ftp)/; 

    my $html = $self->render->track_config($track_name,$revert);
    return ( 200, 'text/html', $html );
}

sub ACTION_cite_track {
    my $self = shift;
    my $q    = shift;

    my $track_name = $q->param('track') or croak;

    my $html = $self->render->track_citation($track_name);
    return ( 200, 'text/html', $html );
}

sub ACTION_download_track_menu {
    my $self = shift;
    my $q    = shift;
    my $track_name = $q->param('track') or croak;
    my $view_start = $q->param('view_start');
    my $view_stop  = $q->param('view_stop');
    my $html       = $self->render->download_track_menu($track_name,$view_start,$view_stop);
    return ( 200, 'text/html', $html );
}

# return a listing of all discoverable tracks
sub ACTION_scan {
    my $self = shift;
    my $q    = shift;
    my $dumper = Bio::Graphics::Browser2::TrackDumper->new(
        -data_source => $self->data_source(),
    );
    return (200, 'text/plain', $dumper->get_scan);
}

sub ACTION_reconfigure_track {
    my $self = shift;
    my $q    = shift;

    my $track_name     = $q->param('track') or croak;
    my $semantic_label = $q->param('semantic_label');
    $self->render->reconfigure_track($track_name,$semantic_label);
    return ( 200, 'application/json', {} );
}

sub ACTION_share_track {
    my $self = shift;
    my $q    = shift;

    my $track_name = $q->param('track') or croak;
    my $html = $self->render->share_track($track_name);
    return ( 200, 'text/html', $html );
}

sub ACTION_retrieve_multiple {
    my $self = shift;
    my $q    = shift;

    my $render = $self->render;

    $render->init_plugins();

    my %track_html;
    my @track_ids = $q->param('track_ids');

    foreach my $track_id (@track_ids) {
	my $track_key = $q->param( 'tk_' . $track_id ) or next;
	warn "retrieving $track_id=>$track_key" if DEBUG;
	
	$track_html{$track_id} = $render->render_deferred_track(
	    cache_key  => $track_key,
	    track_id   => $track_id,
            ) || '';
    }

    my $return_object = { track_html => \%track_html, };
    return ( 200, 'application/json', $return_object );
}

sub ACTION_add_tracks {
    my $self = shift;
    my $q    = shift;

    my $render = $self->render;

    my @track_names = $q->param('track_names');

    $render->init_database();
    $render->init_plugins();
    my $track_data = $render->add_tracks(\@track_names);
    my $return_object = { track_data => $track_data, };

    return ( 200, 'application/json', $return_object );
}

sub ACTION_set_track_visibility {
    my $self = shift;
    my $q    = shift;

    my $render     = $self->render;
    my $track_name = $q->param('track_name') or croak;
    my $visible    = $q->param('visible');
    
    warn "$track_name=>$visible" if DEBUG;

    if ($visible) {
	$render->init_plugins();
	$render->add_track_to_state($track_name);
    }
    else {
	$render->remove_track_from_state($track_name);
    }

    return (204,'text/plain',undef);
}

sub ACTION_reconfigure_plugin {
    my $self   = shift;
    my $q      = shift;
    my $plugin = $q->param('plugin');
    # currently we reinit all plugins, not just the one involved
    $self->render->init_plugins();
    return (204,'text/plain',undef);
}

sub ACTION_rerender_track {
    my $self  = shift;
    my $q     = shift;

    my $render   = $self->render;
    my $track_id = $q->param('track_id');
    my $nocache  = $q->param('nocache');

    $render->init_database();
    $render->init_plugins();
    $render->init_remote_sources if $track_id =~ /http|ftp|das/;

    my ( $track_keys, $display_details, $details_msg )
	= $render->background_individual_track_render($track_id,$nocache);

    my $return_object = {
	track_keys      => $track_keys,
	display_details => $display_details,
	details_msg     => $details_msg,
    };
    return (200,'application/json',$return_object);
}

sub ACTION_show_hide_section {
    my $self = shift;
    my $q    = shift;

    my @show = $q->param('show');
    my @hide = $q->param('hide');

    my $settings = $self->state;
    $settings->{section_visible}{$_} = 0 foreach @hide;
    $settings->{section_visible}{$_} = 1 foreach @show;

    return (204,'text/plain',undef);
}

sub ACTION_open_collapse_track {
    my $self = shift;
    my $q    = shift;

    my @open     = $q->param('open');
    my @collapse = $q->param('collapse');

    my $settings = $self->state;
    $settings->{track_collapsed}{$_} = 1 foreach @collapse;
    $settings->{track_collapsed}{$_} = 0 foreach @open;

    return (204,'text/plain',undef);
}

sub ACTION_change_track_order {
    my $self = shift;
    my $q    = shift;

    warn "change_track_order()" if DEBUG;

    my $settings = $self->state;
    my @labels   = $q->param('label[]') or return;
    foreach (@labels) {
	s/%5F/_/g;
	s/:(overview|region|detail)$// if m/^(plugin|file|http|ftp)/;
    }
    my %seen;
    @{ $settings->{tracks} } = grep { length() > 0 && !$seen{$_}++ }
    ( @labels, @{ $settings->{tracks} } );
    return (204,'text/plain',undef);    
}

sub ACTION_set_display_option {
    my $self = shift;

    # this is a little bogus because update_options() is going to
    # read from the CGI parameter list directly.
    $self->render->update_options;  
    return (204,'text/plain',undef);        
}

sub ACTION_bookmark {
    my $self = shift;
    my $q    = shift;
    $self->state->{start} = $q->param('view_start') || $self->state->{start};
    $self->state->{stop}  = $q->param('view_stop')  || $self->state->{stop};
    return (302,undef,$self->render->bookmark_link($self->state));
}

sub ACTION_autocomplete {
    my $self   = shift;
    my $q      = shift;
    my $render = $self->render;

    my $match  = $q->param('prefix') or croak;

    if ($match =~ /^\w+:\d+/) { # region search, give up
	return(200,'text/html',$render->format_autocomplete([],''));
    }

    my $search = $render->get_search_object;
    my $matches= $search->features_by_prefix($match,100);
    my $autocomplete = $render->format_autocomplete($matches,$match);
    return (200,'text/html',$autocomplete);
}

sub ACTION_reset_dsn {
    my $self = shift;
    $self->data_source->clear_cached_config();
    return (204,'text/plain',undef);
}

sub ACTION_authorize_login {
    my $self = shift;
    my $q    = shift;
    my $username = $q->param('username') or croak "no username provided";
    my $session  = $q->param('session')  or croak "no session ID provided";
    my $openid   = $q->param('openid');   # or croak;
    my $remember = $q->param('remember'); # or croak;

    my ($id,$nonce) = $self->render->authorize_user($username, $session, $remember, $openid);
    return (200,'application/json',{id=>$id,authority=>$nonce});
}

sub ACTION_register_upload {
    my $self = shift;
    my $q    = shift;
    my $id   = $q->param('upload_id');
    my $name = $q->param('upload_name');
    my $userdata = $self->render->usertracks;

    if ($id && $name) {
		$self->state->{uploads}{$id} = [$userdata->escape_url($name), 0];
    }

    return (204,'text/plain',undef);
}

sub ACTION_upload_file {
    my $self = shift;
    my $q    = shift;

    my $fh = $q->param('file');
    my $data = $q->param('data');
<<<<<<< HEAD
    my $url  = $q->param('mirror_url');
    my $workaround = $q->param('workaround');
=======
    my $url = $q->param('mirror_url');
    my $workaround = $q->param('workaround');
    my $overwrite = $q->param('overwrite') || 0;
>>>>>>> 815c2c3c

    ($fh || $data || $url) or 
	return(200,'text/html',JSON::to_json({success=>0,
					      error_msg=>'empty file'}
	       ));
	       
	my $upload_id = $q->param('upload_id');

    my $render   = $self->render;
    my $state    = $self->state;
    my $session  = $render->session;

    my $usertracks = $render->user_tracks;
<<<<<<< HEAD
    my $name       = $fh  ? basename($fh) 
	            :$url ? $url
=======
    my $name       = $fh ? basename($fh) 
	           			: $url ? $url
>>>>>>> 815c2c3c
                          : $q->param('name');
    $name  ||= 'Uploaded file';

    my $content_type = "text/plain"; #? fh? $q->uploadInfo($fh)->{'Content-Type'} : 'text/plain'; - seems to be a problem with UploadInfo().

<<<<<<< HEAD
    my $track_name = $usertracks->trackname_from_url($name);
=======
    my $track_name = $usertracks->escape_url($name);
>>>>>>> 815c2c3c

    $state->{uploads}{$upload_id} = [$track_name,$$];
    $session->flush();
    $session->unlock();
    
<<<<<<< HEAD
    my ($result,$msg,$tracks,$pid) = $url  ? $usertracks->mirror_url($track_name,  $url, 1)
                                    :$data ? $usertracks->upload_data($track_name, $data,$content_type, 1)
                                           : $usertracks->upload_file($track_name, $fh,  $content_type, 1);
=======
    my ($result, $msg, $tracks, $pid) = $url  ? $usertracks->mirror_url($track_name, $url, 1)
                                       :$data ? $usertracks->upload_data($track_name, $data, $content_type, 1)
                                              : $usertracks->upload_file($track_name, $fh, $content_type, $overwrite);
>>>>>>> 815c2c3c

    $session->lock('exclusive');
    delete $state->{uploads}{$upload_id};
    $session->flush();
    $session->unlock();

    # simplify the message if it is coming from BioPerl
    $msg = $1 if $msg =~ /MSG:\s+(.+?)\nSTACK/s;
    $msg =~ s/\n.+\Z//s;
    $msg =~ s/[\n"]/ /g;

<<<<<<< HEAD
    my $return_object        = { success   => $result||0,
				 error_msg => CGI::escapeHTML($msg),
				 tracks    => $tracks,
				 uploadName=> $name,
                               };
    return (200,'text/html',JSON::to_json($return_object)) if $workaround;
    return (200,'application/json',$return_object);
=======
    my $return_object = {
    	success		=> $result || 0,
		error_msg	=> CGI::escapeHTML($msg),
		tracks		=> $tracks,
		uploadName	=> $name,
    };
    
    return (200, 'text/html', JSON::to_json($return_object));
    #return (200, 'application/json', $return_object);
>>>>>>> 815c2c3c
}

sub ACTION_import_track {
    my $self = shift;
    my $q    = shift;	
	
    my $url = $q->param('url') or 
	return(200, 'text/html', JSON::to_json({
						success=>0,
					    error_msg=>'no URL provided'
	}));

    my $upload_id  = $q->param('upload_id');
    my $workaround = $q->param('workaround');

    my $render   = $self->render;
    my $state    = $self->state;
    my $session  = $render->session;

    my $usertracks = $render->user_tracks;
    (my $track_name = $url) =~ tr!a-zA-Z0-9_%^@.!_!cs;
    $state->{uploads}{$upload_id} = [$track_name, $$];
    $session->flush;
    $session->unlock;
    
    my ($result, $msg, $tracks) = $usertracks->import_url($url);
    $session->lock('exclusive');
    delete $state->{uploads}{$upload_id};
<<<<<<< HEAD
    $session->flush();
    $session->unlock();

    my $return_object        = { success   => $result||0,
				 error_msg => CGI::escapeHTML($msg),
				 tracks    => $tracks ,
				 uploadName=> $url,
                               };
    return (200,'text/html',JSON::to_json($return_object)) if $workaround;
    return (200,'application/json',$return_object);
=======
    $session->flush;
    $session->unlock;
    
    my $return_object = {
    		success   => $result || 0,
			error_msg => CGI::escapeHTML($msg),
			tracks    => $tracks,
			uploadName=> $url,
	};
                                   
    return (200, 'text/html', JSON::to_json($return_object));
    #return (200, 'application/json', {tracks => $tracks});
>>>>>>> 815c2c3c
}

sub ACTION_delete_upload {
    my $self  = shift;
    my $q     = shift;

    my $file   = $q->param('upload_id') or croak;
    my $render = $self->render;

    my $usertracks = $render->user_tracks;
    my @tracks     = $usertracks->labels($file);
    
    foreach (@tracks) {
		my (undef,@db_args) = $self->data_source->db_settings($_);
		Bio::Graphics::Browser2::DataBase->delete_database(@db_args);
		$render->remove_track_from_state($_);
    }
    $usertracks->delete_file($file);
    
    return (200, 'text/html', JSON::to_json({tracks => \@tracks}));
    #return (200, 'application/json', {tracks => \@tracks});
}

sub ACTION_upload_status {
    my $self = shift;
    my $q    = shift;

    my $upload_id = $q->param('upload_id');

    my $status    = 'status unknown';
    my $file_name = 'Unknown';

    my $state      = $self->state;
    my $render     = $self->render;
	
    if ($file_name = $state->{uploads}{$upload_id}[0]) {
		my $usertracks = $render->user_tracks;
		my $file = $usertracks->database? $usertracks->get_file_id($file_name) : $file_name;
		$status		   = $usertracks->status($file);
		return (200,'text/html', "<b>$file_name:</b> <i>$status</i>");
    } else {
		return (500,'text/html', "not found");
    }
}

sub ACTION_cancel_upload {
    my $self = shift;
    my $q    = shift;
    my $upload_id = $q->param('upload_id');

    my $state      = $self->state;
    my $render     = $self->render;
	my $usertracks = $render->user_tracks;
    if ($state->{uploads}{$upload_id} && (my ($file_name, $pid) = @{$state->{uploads}{$upload_id}})) {
	kill TERM=>$pid;
	my $file = ($usertracks =~ /database/)? $usertracks->get_file_id($file_name) : $file_name;
	$usertracks->delete_file($file);
	delete $state->{uploads}{$upload_id};
	return (200,'text/html',"<b>$file_name:</b> <i>" . $self->render->translate('CANCELLING') . "</i>");
    } else {
	return (200,'text/html',"<i>" . $self->render->translate('NOT_FOUND') . "</i>");
    }
}

sub ACTION_set_upload_description {
    my $self = shift;
    my $q    = shift;

    my $state       = $self->state;
    my $render      = $self->render;
    my $file = $q->param('upload_id') or confess "No file given to set_upload_description.";
    my $new_description = $q->param('description');

    my $usertracks = $render->user_tracks;
    $usertracks->description($file, $new_description);
    return (204,'text/plain',undef);
}

sub ACTION_set_upload_title {
    my $self = shift;
    my $q    = shift;

    my $state       = $self->state;
    my $render      = $self->render;
    my $file = $q->param('upload_id') or confess "No file given to set_upload_title.";
    my $new_title = $q->param('title') or confess "No new title given to set_upload_title.";

    my $usertracks = $render->user_tracks;
    $usertracks->title($file, $new_title);
    return (204,'text/plain',undef);
}

sub ACTION_share_file {
	my $self = shift;
	my $q = shift;
	my $render = $self->render;
    my $fileid = $q->param('fileid') or confess "No file ID given to share_file.";
    my $userid = $q->param('userid'); #Will use defailt (logged-in user) if not given.

    my $usertracks = $render->user_tracks;
    my @tracks     = $usertracks->labels($fileid);
    $usertracks->share($fileid, $userid);
    return (200, 'text/plain', JSON::to_json({tracks => \@tracks}));
}

sub ACTION_unshare_file {
	my $self = shift;
	my $q = shift;
	my $render = $self->render;
    my $fileid = $q->param('fileid') or confess "No file ID given to unshare_file.";
    my $userid = $q->param('userid'); #Will use defailt (logged-in user) if not given.

    my $usertracks = $render->user_tracks;
    my @tracks     = $usertracks->labels($fileid);
    $usertracks->unshare($fileid, $userid);
    return (200, 'text/plain', JSON::to_json({tracks => \@tracks}));	
}

sub ACTION_change_permissions {
	my $self = shift;
	my $q = shift;
	my $render = $self->render;
    my $fileid = $q->param('fileid') or confess "No file ID given to change_permissions.";
    my $new_policy = $q->param('sharing_policy') or confess "No new sharing policy given to change_permissions.";

    my $usertracks = $render->user_tracks;
    $usertracks->permissions($fileid, $new_policy);
    return (204, 'text/plain', undef);	
}

sub ACTION_modifyUserData {
    my $self = shift;
    my $q    = shift;
    my $ftype     = $q->param('sourceFile');
    my $file     = $q->param('file');
    my $text      = $q->param('data');
    my $upload_id = $q->param('upload_id');

    my $userdata = $self->render->user_tracks;
    my $state    = $self->state;

    $state->{uploads}{$upload_id} = [$userdata->escape_url($ftype),$$];

    if ($ftype eq 'conf') {
	$userdata->merge_conf($file, $text);
    } else {
	$userdata->upload_data($ftype, $text, 'text/plain', 1); # overwrite
    }
    delete $state->{uploads}{$upload_id};
    my @tracks     = $userdata->labels($file);
    $self->render->track_config($_,'revert') foreach @tracks;
    return (200,'application/json',{tracks=>\@tracks});
}

sub ACTION_show_subtracks {
    my $self = shift;
    my $q    = shift;
    my $track_name = $q->param('track') or croak 'provide "track" argument';
    my $stt = $self->render->create_subtrack_manager($track_name)
	or return (204,'text/plain','');
    return ( 200, 'text/html', $stt->preview_table($self->render) );
}

sub ACTION_select_subtracks {
    my $self = shift;
    my $q    = shift;
    my $label= $q->param('track') or return (200,'text/plain','Programming error');
    my $html = $self->render->subtrack_table($label);
    return (200,'text/html',$html);
}

sub ACTION_set_subtracks {
    my $self = shift;
    my $q    = shift;
    my $label= $q->param('label');
    my $subtracks = JSON::from_json($q->param('subtracks'));
    my $settings  = $self->state;
    $self->state->{subtracks}{$label} = $subtracks;
    return (204,'text/plain',undef);
}

sub ACTION_chrom_sizes {
    my $self = shift;
    my $q    = shift;
    my $loader = Bio::Graphics::Browser2::DataLoader->new(undef,undef,undef,
							  $self->data_source,
							  undef);
    my $sizes  = $loader->chrom_sizes;
    unless ($sizes) {
	return (200,
		'text/plain',
                $self->render->translate('CHROM_SIZES_UNKNOWN'));
    }
    my $data;
    open my $f,'<',$sizes or return (200,
				     'text/plain',
				     $self->render->translate('CHROM_SIZE_FILE_ERROR',$!));
    $data.= $_ while <$f>;
    close $f;
    my $build = $self->data_source->build_id || 'build_unknown';
    my $name  = $self->data_source->species  || $self->data_source->name;
    $name     =~ s/\s/_/g;
    return (200,'text/plain',$data,
	    -content_disposition => "attachment; filename=${name}_${build}_chrom.sizes",
	);
}

sub ACTION_about_gbrowse {
    my $self = shift;
    my $q    = shift;

    my $html = $q->div(
	$q->img({-src=>'http://phenomics.cs.ucla.edu/GObase/images/gmod.gif',
		 -align=>'right',
		 -width=>'100',
		}),
        $self->render->translate('ABOUT_GBROWSE', $Bio::Graphics::Browser2::VERSION)
	);
    return (200,'text/html',$html)
}

sub ACTION_about_dsn {
    my $self = shift;
    my $q    = shift;

    my $source = $self->data_source;
    my $html;

    if (my $metadata = $source->metadata) {
	my $taxid    = $metadata->{taxid} || $metadata->{species};
	$taxid    =~ tr/ /+/;

	my $coordinates = $metadata->{coordinates};
	my $build       = $metadata->{authority} . '_' . $metadata->{coordinates_version};
	my $build_link  = $coordinates  ? $q->a({-href=>$coordinates},$build)
	                 :$build ne '_' ? $q->b($build)
			 :'';

	$html     = $q->h1($self->render->translate('ABOUT_NAME',$source->description));
	$html    .= $q->p({-style=>'margin-left:1em'},$metadata->{description});
	my @lines;
	push @lines,(
	    $q->dt($q->b($self->render->translate('SPECIES'))),
	    $q->dd($q->a({-href=>"http://www.ncbi.nlm.nih.gov/Taxonomy/Browser/wwwtax.cgi?name=$taxid"},
			 $q->i($metadata->{species})))
	) if $metadata->{species};

	push @lines,(
	    $q->dt($q->b($self->render->translate('BUILD'))),
	    $q->dd($build_link)
	) if $build_link;

	$html    .= $q->h1($self->render->translate('SPECIES_AND_BUILD_INFO')).
	    $q->div({-style=>'margin-left:1em'},$q->dl(@lines)) if @lines;

	my $attribution = '';

	if (my $maintainer = $metadata->{maintainer}) {
            $maintainer    =~ s!<(.+)>!&lt;<a href="mailto:$1">$1</a>&gt;!;
	    $attribution         .= $q->div({-style=>'margin-left:1em'},$self->render->translate('MAINTAINED_BY', $maintainer));
	}
        if (my $created    = $metadata->{created}) {
	    $attribution         .= $q->div({-style=>'margin-left:1em'},$self->render->translate('CREATED', $created));
        }
	
        if (my $modified   = $metadata->{modified}) {
	    $attribution         .= $q->div({-style=>'margin-left:1em'},$self->render->translate('MODIFIED', $modified));
        }
	$html .= "<hr>$attribution" if $attribution;
	
    } else {
	$html = $q->i($self->render->translate('NO_FURTHER_INFO_AVAILABLE',$source->name));
    }
    return (200,'text/html',$html)
}

sub ACTION_about_me {
    my $self = shift;
    my $q    = shift;
    my $state = $self->state;

    my $html = $q->div($self->render->translate('ABOUT_ME_TEXT',$state->{userid},$state->{uploadid}));
    return (200,'text/html',$html);
}

sub ACTION_list {
    my $self = shift;
    my $q    = shift;
    my $globals = $self->render->globals;
    my @sources = grep {$globals->data_source_show($_)} $globals->data_sources;
    my $text = '# '.join ("\t",
			  'Name',
			  'Description',
			  'Species',
			  'TaxID',
			  'CoordinateType',
			  'BuildAuthority',
			  'BuildVersion',
			  'BuildURL')."\n";
    for my $src (@sources) {
	my $dsn = $globals->create_data_source($src) or next;
	my $description = $globals->data_source_description($src);
	my $meta        = $dsn->metadata || {};
	$text .= join ("\t",
		       $src,
		       $description,
		       $meta->{species},
		       $meta->{taxid},
		       $meta->{source},
		       $meta->{authority},
		       $meta->{coordinates_version},
		       $meta->{coordinates})."\n";
    }
    return (200,'text/plain',$text);
}

sub ACTION_get_translation_tables {
    my $self = shift;
    my $render   = $self->render;
    
    my $lang = $render->language;

    my $language_table   = $lang->tr_table($lang->language);
    my $default_table    = $lang->tr_table('POSIX');

    my $languagesScript = "var language_table = "         . JSON::to_json($language_table) . ";\n";
    $languagesScript   .= "var default_language_table = " . JSON::to_json($default_table)  . ";\n";

    my %headers = (-cache_control => 'max-age=604800'); #Let the client cache for one week

    return (200, 'text/javascript', $languagesScript, %headers);
}

1;

__END__
<|MERGE_RESOLUTION|>--- conflicted
+++ resolved
@@ -393,14 +393,9 @@
 
     my $fh = $q->param('file');
     my $data = $q->param('data');
-<<<<<<< HEAD
-    my $url  = $q->param('mirror_url');
-    my $workaround = $q->param('workaround');
-=======
     my $url = $q->param('mirror_url');
     my $workaround = $q->param('workaround');
     my $overwrite = $q->param('overwrite') || 0;
->>>>>>> 815c2c3c
 
     ($fh || $data || $url) or 
 	return(200,'text/html',JSON::to_json({success=>0,
@@ -414,37 +409,22 @@
     my $session  = $render->session;
 
     my $usertracks = $render->user_tracks;
-<<<<<<< HEAD
-    my $name       = $fh  ? basename($fh) 
-	            :$url ? $url
-=======
     my $name       = $fh ? basename($fh) 
 	           			: $url ? $url
->>>>>>> 815c2c3c
                           : $q->param('name');
     $name  ||= 'Uploaded file';
 
     my $content_type = "text/plain"; #? fh? $q->uploadInfo($fh)->{'Content-Type'} : 'text/plain'; - seems to be a problem with UploadInfo().
 
-<<<<<<< HEAD
-    my $track_name = $usertracks->trackname_from_url($name);
-=======
     my $track_name = $usertracks->escape_url($name);
->>>>>>> 815c2c3c
 
     $state->{uploads}{$upload_id} = [$track_name,$$];
     $session->flush();
     $session->unlock();
     
-<<<<<<< HEAD
-    my ($result,$msg,$tracks,$pid) = $url  ? $usertracks->mirror_url($track_name,  $url, 1)
-                                    :$data ? $usertracks->upload_data($track_name, $data,$content_type, 1)
-                                           : $usertracks->upload_file($track_name, $fh,  $content_type, 1);
-=======
     my ($result, $msg, $tracks, $pid) = $url  ? $usertracks->mirror_url($track_name, $url, 1)
                                        :$data ? $usertracks->upload_data($track_name, $data, $content_type, 1)
                                               : $usertracks->upload_file($track_name, $fh, $content_type, $overwrite);
->>>>>>> 815c2c3c
 
     $session->lock('exclusive');
     delete $state->{uploads}{$upload_id};
@@ -456,15 +436,6 @@
     $msg =~ s/\n.+\Z//s;
     $msg =~ s/[\n"]/ /g;
 
-<<<<<<< HEAD
-    my $return_object        = { success   => $result||0,
-				 error_msg => CGI::escapeHTML($msg),
-				 tracks    => $tracks,
-				 uploadName=> $name,
-                               };
-    return (200,'text/html',JSON::to_json($return_object)) if $workaround;
-    return (200,'application/json',$return_object);
-=======
     my $return_object = {
     	success		=> $result || 0,
 		error_msg	=> CGI::escapeHTML($msg),
@@ -474,7 +445,6 @@
     
     return (200, 'text/html', JSON::to_json($return_object));
     #return (200, 'application/json', $return_object);
->>>>>>> 815c2c3c
 }
 
 sub ACTION_import_track {
@@ -503,18 +473,6 @@
     my ($result, $msg, $tracks) = $usertracks->import_url($url);
     $session->lock('exclusive');
     delete $state->{uploads}{$upload_id};
-<<<<<<< HEAD
-    $session->flush();
-    $session->unlock();
-
-    my $return_object        = { success   => $result||0,
-				 error_msg => CGI::escapeHTML($msg),
-				 tracks    => $tracks ,
-				 uploadName=> $url,
-                               };
-    return (200,'text/html',JSON::to_json($return_object)) if $workaround;
-    return (200,'application/json',$return_object);
-=======
     $session->flush;
     $session->unlock;
     
@@ -527,7 +485,6 @@
                                    
     return (200, 'text/html', JSON::to_json($return_object));
     #return (200, 'application/json', {tracks => $tracks});
->>>>>>> 815c2c3c
 }
 
 sub ACTION_delete_upload {
