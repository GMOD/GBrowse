--- conflicted
+++ resolved
@@ -11,8 +11,6 @@
 
 my @COLORS = qw(blue red orange brown mauve peach green cyan 
                 black yellow cyan papayawhip coral);
-
-use constant TOO_SMALL_FOR_SUMMARY_MODE => 10000;  # don't go into summary mode
 
 my $DUMPING_FIXED;  # flag that we patched Bio::SeqFeature::Lite
 
@@ -43,11 +41,7 @@
 }
 
 sub finish_load {
-<<<<<<< HEAD
-    my $self  = shift;
-=======
-    my $self = shift;
->>>>>>> 815c2c3c
+    my $self = shift;
     my $line_count = shift;
 
     $self->set_status('creating database');
