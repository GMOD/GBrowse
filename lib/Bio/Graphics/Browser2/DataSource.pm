package Bio::Graphics::Browser2::DataSource;

use strict;
use warnings;
use base 'Bio::Graphics::Browser2::AuthorizedFeatureFile';

use Bio::Graphics::Browser2::Shellwords;
use Bio::Graphics::Browser2::Util 'modperl_request';
use Bio::Graphics::Browser2::DataBase;
use Bio::DB::SeqFeature::Store::Alias;
use File::Basename 'dirname';
use File::Path 'mkpath';
use File::Spec;
use Data::Dumper 'Dumper';
use Digest::MD5 'md5_hex';
use Carp 'croak';
use CGI 'pre';
use Storable 'lock_store','lock_retrieve';

my %CONFIG_CACHE; # cache parsed config files
my %DB_SETTINGS;  # cache database settings
my %LOADED_GLYPHS;
my $SQLITE_FIXED;

BEGIN {
    if( $ENV{MOD_PERL} &&
	exists $ENV{MOD_PERL_API_VERSION} &&
	$ENV{MOD_PERL_API_VERSION} >= 2) {
	require Apache2::SubRequest;
	require Apache2::RequestUtil;
	require Apache2::ServerUtil;
    }
}

=head1 SYNOPSIS

=head1 DESCRIPTION

=head2 METHODS

=over 4

=cut

sub new {
  my $class            = shift;
  my $config_file_path = shift;
  my ($name,$description,$globals) = @_;

  # we expire what's in the config file path if the global
  # modification time of the path has changed

  my $cache_age   = time() - ($CONFIG_CACHE{$config_file_path}{ctime}||0);

  # this code caches the config info so that we don't need to 
  # reparse in persistent (e.g. modperl) environment
  my $mtime            = $class->file_mtime($config_file_path);
  if (exists $CONFIG_CACHE{$config_file_path}{mtime}
      && $CONFIG_CACHE{$config_file_path}{mtime} >= $mtime) {
      my $object = $CONFIG_CACHE{$config_file_path}{object};
      $object->clear_cached_dbids;
      $object->clear_usertracks;
      return $object;
  }

  my @args = (-file=>$config_file_path,-safe=>1);
  my $self = $class->can('new_from_cache') && !$ENV{GBROWSE_NOCACHE} && ($config_file_path !~ /\|$/)
             ? $class->new_from_cache(@args)
	     : $class->_new(@args);

  $self->name($name);
  $self->description($description);
  $self->globals($globals);
  $self->dir(dirname($config_file_path));
  $self->config_file($config_file_path);
  $self->add_scale_tracks();
  $self->precompile_glyphs;

  # this generates the invert_types data structure which will then get cached to disk
  $self->type2label('foo',0,'bar');

  $CONFIG_CACHE{$config_file_path}{object} = $self;
  $CONFIG_CACHE{$config_file_path}{mtime}  = $mtime;
  $CONFIG_CACHE{$config_file_path}{ctime}  = time();
  return $self;
}

sub name {
  my $self = shift;
  my $d    = $self->{name};
  $self->{name} = shift if @_;
  $d;
}

sub description {
  my $self = shift;
  my $d    = $self->{description};
  $self->{description} = shift if @_;
  $d;
}

sub dir {
  my $self = shift;
  my $d    = $self->{dir};
  $self->{dir} = shift if @_;
  $d;
}

sub config_file {
  my $self = shift;
  my $d    = $self->{config_file};
  $self->{config_file} = shift if @_;
  $d;
}

sub add_conf_files {
    my $self        = shift;
    my $expression  = shift;
    while (my $conf = glob($expression)) {
	$self->parse_file($conf);
    }
}

sub globals {
  my $self = shift;
  my $d    = $self->{globals};
  $self->{globals} = shift if @_;
  $d;
}

sub clear_cached_dbids {
    my $self = shift;
    delete $self->{feature2dbid};
}

sub precompile_glyphs {
    my $self = shift;
    for my $l ($self->labels) {
	my $glyph = $self->setting($l=>'glyph');
	next unless $glyph;
	next if ref($glyph) eq 'CODE';
	next if $LOADED_GLYPHS{$glyph}++;
	eval "use Bio::Graphics::Glyph::$glyph" unless
	    "Bio::Graphics::Glyph\:\:$glyph"->can('new');
    }
}

sub clear_cached_config {
    my $self             = shift;
    delete $CONFIG_CACHE{$self->config_file};
}

=head2 userdata()

  $path = $source->userdata(@path_components)

  Returns a path to somewhere in the tmp file system for the 
  indicated userdata.

=cut

sub userdata {
    my $self = shift;
    my @path = @_;
    my $globals = $self->globals;
    return $globals->user_dir($self->name,@path);
}

sub admindata {
    my $self = shift;
    my @path = @_;
    my $globals = $self->globals;
    return $self->userdata(@path) unless $globals->admin_dbs;
    return $globals->admin_dir($self->name,@path);
}

sub taxon_id {
    my $self = shift;
    my $meta = $self->metadata or return;
    return $meta->{taxid};
}

sub build_id {
    my $self = shift;
    my $meta = $self->metadata or return;
    my $authority = $meta->{authority}           or return;
    my $version   = $meta->{coordinates_version} or return;
    return "$authority$version";
}

sub species {
    my $self = shift;
    my $meta = $self->metadata or return;
    return $meta->{species};
}

=head2 global_setting()

  $setting = $source->global_setting('option')

Like code_setting() except that it is only for 'general' options. If the
option is not found in the datasource config file, then looks in the
global file.

=cut

sub global_setting {
  my $self   = shift;
  my $option = shift;
  my $value  = $self->code_setting(general=>$option);
  return $value if defined $value;
  my $globals = $self->globals or return;
  return $globals->code_setting(general=>$option);
}

# format for time can be in any of the forms...
# "now" -- 0 seconds
# "+180s" -- in 180 seconds
# "+2m" -- in 2 minutes
# "+12h" -- in 12 hours
# "+1d"  -- in 1 day
# "+3M"  -- in 3 months
# "+2y"  -- in 2 years
# "-3m"  -- 3 minutes ago(!)
# If you don't supply one of these forms, we assume you are
# specifying the date yourself

sub global_time {
    my $self   = shift;
    my $option = shift;

    my $time = $self->global_setting($option);
    return unless defined($time);
    return $self->globals->time2sec($time);
}

sub cache_time {
    my $self = shift;
    if (@_) {
        $self->{cache_time} = shift;
    }
    return $self->{cache_time} if exists $self->{cache_time};
    my $globals = $self->globals;
    my $ct = $globals->time2sec($globals->cache_time);
    return $self->{cache_time} = $ct;
}

# this method is for compatibility with some plugins
sub config {
  my $self = shift;
  return $self;
}

sub must_authenticate {
    my $self = shift;
    my $restrict = $self->global_setting('restrict') ||
	           $self->globals->data_source_restrict($self->name)
		   or return;
    return $restrict =~ /require\s+(valid-user|user|group)/;
}

sub auth_plugin { shift->globals->auth_plugin }

sub details_multiplier {
    my $self  = shift;
    my $state = shift;

    my $value = $self->global_setting('details multiplier') || 1;
    $value = 1  if ($value < 1);  #lower limit 
    $value = 25 if ($value > 25); #set upper limit for performance reasons (prevent massive image files)
    
    return $value unless $state;
    foreach (qw(seg_min seg_max view_start view_stop)) {
	return $value unless defined $state->{$_};
    }

    my $max_length     = $state->{seg_max}   - $state->{seg_min};
    my $request_length = $state->{view_stop} - $state->{view_start};
    if (($max_length > 0) && ($request_length > 0) && (($request_length * $value) > $max_length)) {
	return $max_length / $request_length; #limit details multiplier so that region does not go out of bounds
    }

    return $value;
}

sub unit_label {
  my $self  = shift;
  my $value = shift || 0;

  my $unit     = $self->setting('units')        || 'bp';
  my $divider  = $self->setting('unit_divider') || 1;
  $value /= $divider;
  my $abs = abs($value);

  my $label;
  $label = $unit =~ /^[kcM]/ ? sprintf("%.4g %s",$value,$unit)
         : $abs >= 1e9  ? sprintf("%.4g G%s",$value/1e9,$unit)
         : $abs >= 1e6  ? sprintf("%.4g M%s",$value/1e6,$unit)
         : $abs >= 1e3  ? sprintf("%.4g k%s",$value/1e3,$unit)
	 : $abs >= 1    ? sprintf("%.4g %s", $value,    $unit)
	 : $abs == 0    ? sprintf("%.4g %s", $value,    $unit)
	 : $abs >= 1e-2 ? sprintf("%.4g c%s",$value*100,$unit)
	 : $abs >= 1e-3 ? sprintf("%.4g m%s",$value*1e3,$unit)
	 : $abs >= 1e-6 ? sprintf("%.4g u%s",$value*1e6,$unit)
	 : $abs >= 1e-9 ? sprintf("%.4g n%s",$value*1e9,$unit)
         : sprintf("%.4g p%s",$value*1e12,$unit);
  if (wantarray) {
    return split ' ',$label;
  } else {
    return $label;
  }
}

sub commas {
    my $self = shift;
    my $i = shift;
    return $i if $i=~ /\D/;
    $i = reverse $i;
    $i =~ s/(\d{3})/$1,/g;
    chop $i if $i=~/,$/;
    $i = reverse $i;
    $i;
}

#copy over from Render.pm to provide wider availability?
#sub overview_ratio {
#  my $self = shift;
#  return 1.0;   # for now
#}

sub overview_bgcolor { shift->global_setting('overview bgcolor')         }
sub detailed_bgcolor { shift->global_setting('detailed bgcolor')         }
sub key_bgcolor      { shift->global_setting('key bgcolor')              }
sub image_widths     { shellwords(shift->global_setting('image widths')) }
sub default_width    { shift->global_setting('default width')            }

sub head_html        { shift->global_setting('head')                     }
sub header_html      { shift->global_setting('header')                   }
sub footer_html      { shift->global_setting('footer')                   }
sub html1            { shift->global_setting('html1')                    }
sub html2            { shift->global_setting('html2')                    }
sub html3            { shift->global_setting('html3')                    }
sub html4            { shift->global_setting('html4')                    }
sub html5            { shift->global_setting('html5')                    }
sub html6            { shift->global_setting('html6')                    }

sub max_segment      { shift->global_setting('max segment')              }
sub default_segment  { shift->global_setting('max segment')              }
sub min_overview_pad { shift->global_setting('min overview pad') || 10    }

sub too_many_landmarks { shift->global_setting('too many landmarks') || 100 }

sub plugins          { shellwords(shift->global_setting('plugins'))      }

sub remote_renderer {
    my $self  = shift;
    my $label = shift;
    my $url   = $self->fallback_setting($label => 'remote renderer');
    return $url if defined $url;
    return $self->global_setting('remote renderer');
}

sub labels {
  my $self   = shift;

  # filter out all configured types that correspond to the overview, overview details
  # plugins, or other name:value types
  my @labels =  grep {
    !( $_ eq 'TRACK DEFAULTS'                         # general track config
       || $_ eq 'TOOLTIPS'                            # ajax balloon config
       || /SELECT MENU/                               # rubberband selection menu config
       || /:(\d+|plugin|DETAILS|details|database)$/)  # plugin, etc config
       } $self->configured_types;

  # apply restriction rules
  return grep { $self->authorized($_)} @labels;
}

sub detail_tracks {
  my $self = shift;
  return grep { !/:.+$/ } $self->labels;
}

sub overview_tracks {
  my $self = shift;
  grep { ($_ eq 'overview' || /:overview$/ && !/^_/) && $self->authorized($_) } $self->configured_types;
}

sub regionview_tracks {
  my $self = shift;
  grep { ($_ eq 'region' || /:region$/) &&   !/^_/ && $self->authorized($_) } $self->configured_types;
}

sub karyotype_tracks {
  my $self = shift;
  grep { ($_ eq 'karyotype' || /:karyotype$/) && $self->authorized($_) } $self->configured_types;
}

sub plugin_tracks {
  my $self = shift;
  grep { ($_ eq 'plugin' || m!plugin:!) && $self->authorized($_) } $self->configured_types;
}

sub label2type {
  my ($self,$label,$length) = @_;
  my $l = $self->semantic_label($label,$length);
  return shellwords($self->setting($l,'feature')||$self->setting($label,'feature')||'');
}

sub track_listing_class {
    my $self = shift;
    my $style    =  lc($self->global_setting('track listing style') || 'categories');
    my $subclass =   $style eq 'categories' ? 'Categories'
	           : $style eq 'facets'     ? 'Facets'
		   : die "invalid track listing style '$style'";
    return 'Bio::Graphics::Browser2::Render::HTML::TrackListing::'.$subclass;
}

sub seqid_prefix { shift->fallback_setting(general=>'seqid_prefix') }

sub default_style {
  my $self = shift;
  return $self->SUPER::style('TRACK DEFAULTS');
}

sub summary_style {
  my $self = shift;
  my $type = shift;
  $type   .= ":summary";

  local $self->{config} = $self->{_user_tracks}{config}
      if exists $self->{_user_tracks}{config}{$type};

  my $config  = $self->{config}  or return;
  my $hashref = $config->{$type};
  unless ($hashref) {
    $hashref = $config->{$type} or return;
  }
  return map {("-$_" => $hashref->{$_})} keys %$hashref;
}

sub style {
  my ($self,$label,$length) = @_;
  my $l = $self->semantic_label($label,$length);
  return $l eq $label ? $self->user_style($l) 
                      : ($self->user_style($label),$self->user_style($l));
}

# return language-specific options
sub i18n_style {
  my $self      = shift;
  my ($label,$lang,$length) = @_;

  return $self->style($label,$length) unless $lang;

  my $charset   = $lang->tr('CHARSET');

  # GD can't handle non-ASCII/LATIN scripts transparently
  return $self->style($label,$length) 
    if $charset && $charset !~ /^(us-ascii|iso-8859)/i;

  my @languages = $lang->language;

  push @languages,'';
  # ('fr_CA','fr','en_BR','en','')

  my $idx = 1;
  my %priority = map {$_=>$idx++} @languages;
  # ('fr-ca'=>1, 'fr'=>2, 'en-br'=>3, 'en'=>4, ''=>5)

  my %options  = $self->style($label,$length);
  my %lang_options = map { $_->[1] => $options{$_->[0]} }
    sort { $b->[2]<=>$a->[2] }
      map { my ($option,undef,$lang) = 
		/^(-[^:]+)(:(\w+))?$/; [$_ => $option, $priority{$lang||''}||99] }
	keys %options;
  %lang_options;
}

# return true if we should show a coverage summary for this
# track at the current length
sub show_summary {
    my $self = shift;
    my ($label,$length,$settings) = @_;

    $settings ||= {};
    return 0 if defined $settings->{features}{$label}{summary_mode_len} &&
	!$settings->{features}{$label}{summary_mode_len};
    my $c  = $settings->{features}{$label}{summary_mode_len}
          || $self->semantic_fallback_setting($label=>'show summary',$length);
    my $g  = $self->semantic_fallback_setting($label=>'glyph',$length);
    my $class = 'Bio::Graphics::Glyph::'.$g;
    eval "require $class" unless $class->can('new');
    return 0 if    $class->isa('Bio::Graphics::Glyph::xyplot')
	        or $class->isa('Bio::Graphics::Glyph::minmax');
    return 0 if $self->semantic_fallback_setting($label=>'global feature',$length);
    return 0 unless $c;

    my $section =  $self->get_section_from_label($label) || 'detail';
    $length /= $self->details_multiplier if $section eq 'detail';

    $c =~ s/_//g;  
    return 0 unless $c <= $length;
    my $db = $self->open_database($label,$length) or return;
    return 0 unless $db->can('feature_summary');
    return 1;
}

sub can_summarize {
   my $self = shift;
   my $label = shift;
   my $g  = $self->fallback_setting($label=>'glyph');
   return if $g =~ /wiggle|xyplot|density/;  # don't summarize wiggles or xyplots
   my $db = $self->open_database($label) or return;
   return unless $db->can('feature_summary');
}

sub clear_usertracks {
    my $self = shift;
    delete $self->{_user_tracks};
}

sub usertrack_labels {
    my $self = shift;
    return keys %{$self->{_user_tracks}{config}};
}

sub is_usertrack {
    my $self  = shift;
    my $label = shift;
    return exists $self->{_user_tracks}{config}{$label};
}

sub is_remotetrack {
    my $self  = shift;
    my $label = shift;
    (my $base = $label) =~ s/:\w+$//;
    return exists $self->{config}{$base}{'remote feature'} 
        || exists $self->{config}{$label}{'remote feature'};
}

sub category_open {
    my $self = shift;
    my $categories = $self->setting('category state') or return {};
    my %settings   = shellwords($categories);
    my %c;
    while (my ($key,$value) = each %settings) {
	$key  .= "_section" unless $key =~ /_section$/;
	$value = 1 if $value eq 'open';
	$value = 0 if $value eq 'closed';
	$c{$key} = $value;
    }
    return \%c;
}

sub category_default {
    my $self = shift;
    my $open = $self->setting('category default state') || 'open';
    return $open eq 'open' ? 1 : 0;
}

sub user_style {
    my $self = shift;
    my $type = shift;
    local $self->{config} = $self->{_user_tracks}{config}
      if exists $self->{_user_tracks}{config}{$type};
    return $self->SUPER::style($type);
}

# like setting, but falls back to 'track defaults' and then to 'general'
sub fallback_setting {
  my $self = shift;
  my ($label,$option,@rest) = @_;
  my $setting = $self->SUPER::setting($label,$option,@rest);
  return $setting if defined $setting;
  $setting = $self->SUPER::setting('TRACK DEFAULTS',$option,@rest);
  return $setting if defined $setting;
  $setting = $self->SUPER::setting('general',$option,@rest);
  return $setting;
}

sub plugin_setting {
  my $self           = shift;
  my $caller_package = caller();
  my ($last_name)    = $caller_package =~ /(\w+)$/;
  my $option_name    = "${last_name}:plugin";
  return $self->label_options($option_name) unless @_;
  return $self->setting($option_name => @_);
}

sub karyotype_setting {
  my $self           = shift;
  my $caller_package = caller();
  $self->setting('builtin:karyotype' => @_);
}

# like code_setting, but obeys semantic hints
sub semantic_setting {
  my ($self,$label,$option,$length) = @_;
  my $slabel = $self->semantic_label($label,$length);
  my $val    = $self->code_setting($slabel => $option) if defined $slabel;

  return $val if defined $val;
  return $self->code_setting($label => $option);
}

sub semantic_label {
  my ($self,$label,$length) = @_;
  return $label unless defined $length && $length > 0;

  # adjust for details_mult of we are on a 'details' label
  my $section =  $self->get_section_from_label($label) || 'detail';
  $length    /= $self->details_multiplier if $section eq 'detail';

  # look for:
  # 1. a section like "Gene:100000" where the cutoff is <= the length of the segment
  #    under display.
  # 2. a section like "Gene" which has no cutoff to use.
  if (my @lowres = map {[split ':']}
      grep {/^$label:(\d+)/ && $1 <= $length}
      $self->configured_types)
    {
      ($label) = map {join ':',@$_} sort {$b->[1] <=> $a->[1]} @lowres;
    }
  $label
}

sub semantic_fallback_setting {
    my $self = shift;
    my ($label,$option,$length) = @_;
    my $setting = $self->semantic_setting($label,$option,$length);
    return $setting if defined $setting;
    return $self->fallback_setting($label,$option);
}

sub button_url {
    my $self = shift;
    my $globals = $self->globals;
    my $path    = $self->global_setting('buttons');
    return $globals->resolve_path($path,'url');
}

=head2 $section_setting = $data_source->section_setting($section_name)

Returns "open" "closed" or "off" for the named section. Named sections are:

 instructions
 search
 overview
 details
 tracks
 display
 upload_tracks

=cut

sub section_setting {
  my $self = shift;
  my $section = shift;
  my $config_setting = "\L$section\E section";
  my $s = $self->global_setting($config_setting);
  return 'open' unless defined $s;
  return $s;
}

sub show_section {  # one of instructions, upload_tracks, search, overview, region, detail, tracks, or display_settings
    my $self    = shift;
    my $setting = $self->section_setting(@_);
    return $setting eq 'hide' || $setting eq 'off' ? 0 : 1;
}

sub unit_divider {
    my $self = shift;
    return $self->global_setting('unit_divider') || 1;    
}

sub get_ranges {
  my $self      = shift;
  my $divisor   = $self->unit_divider;
  my $rangestr  = $self->global_setting('zoom levels')  || '100 1000 10000 100000 1000000 10000000';
  if ($divisor == 1 ) {
    return split /\s+/,$rangestr;
  } else {
    return map {$_ * $divisor} split /\s+/,$rangestr;
  }
}

# override inherited in order to be case insensitive
# and to account for semantic zooming
sub type2label {
  my $self  = shift;
  my ($type,$length,$dbid) = @_;
  $dbid   ||= '';
  $type   ||= '';
  $length ||= 0;
  $type = lc $type;
  $dbid =~ s/:database//;

  if (exists $self->{_type2label}{$type,$length,$dbid}) {
      my @labels = @{$self->{_type2label}{$type,$length,$dbid}};
      return wantarray ? @labels : $labels[0];
  }

  my %labels;
  my $main_inverted = $self->invert_types($self->{config});
  my $user_inverted = $self->invert_types($self->{_user_tracks}{config});

  for my $i ($main_inverted,$user_inverted) {
      my @lengths = grep {$length >= $_} keys %{$i->{$type}{$dbid}};
      $labels{$_}++ foreach map {keys %{$i->{$type}{$dbid}{$_}}} @lengths;
  }
  my @labels = keys %labels;
  $self->{_type2label}{$type,$length,$dbid} = \@labels; #cache in memory
  return wantarray ? @labels : $labels[0];
}

# override inherited in order to allow for semantic zooming
sub feature2label {
  my $self = shift;
  my ($feature,$length) = @_;
  my $type  = eval {$feature->type}
    || eval{$feature->source_tag} || eval{$feature->primary_tag} or return;
  my $dbid = eval{$feature->gbrowse_dbid};
  
  (my $basetype = $type) =~ s/:.+$//;
  my %label;

  $label{$_}++ foreach $self->type2label($type,$length,$dbid);
  $label{$_}++ foreach $self->type2label($basetype,$length,$dbid);

  my @label = keys %label;
  wantarray ? @label : $label[0];
}

sub invert_types {
    my $self   = shift;
    my $config = shift;
    return unless $config;

    my $keys         = md5_hex(keys %$config);

    # check in-memory cache
    if (exists $self->{_inverted}{$keys}) {
	return $self->{_inverted}{$keys};
    }

    # check for a valid cache file
    (my $cache_name     = $self->config_file) =~ s!/!_!g;
    my $master_cache = $self->cachefile($cache_name);  # inherited
    $master_cache   or die "no bio::graphics cache file found at $master_cache? Shouldn't happen..";

    my $inv_path     = $master_cache . ".${keys}.inverted";
    if (-e $inv_path && (-M $master_cache||0) >= (-M $inv_path||0)) {
	return $self->{_inverted}{$keys} = lock_retrieve($inv_path);
    }

    my $multiplier = $self->global_setting('details multiplier') || 1;

    my %inverted;
    for my $label (sort keys %{$config}) {
	my $length = 0;
	if ($label =~ /^(.+):(\d+)$/) {
	    $label  = $1;
	    $length = $2;
	}

	my $section =  $self->get_section_from_label($label) || 'detail';
	$length    *= $multiplier if $section eq 'detail';

	my $feature = $self->semantic_setting($label => 'feature',$length) or next;
	my ($dbid)  = $self->db_settings($label      => $length) or next;
	$dbid =~ s/:database$//;
	foreach (shellwords($feature||'')) {
	    $inverted{lc $_}{$dbid}{$length}{$label}++;
	}
    }
    lock_store(\%inverted,$inv_path);
    return  $self->{_inverted}{$keys} = \%inverted;
}

sub default_labels {
  my $self = shift;
  my $defaults  = $self->setting('general'=>'default tracks');
  $defaults   ||= $self->setting('general'=>'default features'); # backward compatibility
  return $self->scale_tracks,shellwords($defaults||'');
}

sub metadata {
    my $self = shift;
    return $self->{metadata} if exists $self->{metadata};

    my $metadata = $self->fallback_setting(general => 'metadata');
    return unless $metadata;

    my %a = $metadata =~ m/-(\w+)\s+([^-].*?(?= -[a-z]|$))/g;

    my %metadata;
    for (keys %a) { 
	$a{$_} =~ s/\s+$// ;
	$metadata{lc $_} = $a{$_};
    }; # trim
    
    return $self->{metadata} = \%metadata;
}

=head2 add_scale_tracks()

This is called at initialization time to add track configs
for the automatic "scale" (arrow) tracks for details, overview and regionview

=cut

sub add_scale_tracks {
    my $self = shift;
    my @scale_tracks = $self->scale_tracks;

    for my $label (@scale_tracks) {
	$self->add_type($label,{
	    'global feature' => 1,
	    glyph          => 'arrow',
	    fgcolor        => 'black',
	    double         => 1,
	    tick           => 2,
	    label          => 1,
	    key            => '',
			});
    }
    # Sort of a bug here. We want the scale tracks to start out on the
    # top of the others. But add_type puts the labels on the bottom. So
    # we reorder so these guys come first. This breaks encapsulation.
    my @types            = @{$self->{types}};
    my $items_to_reorder = @scale_tracks;
    my @items            = splice(@types,-$items_to_reorder);

    splice(@types,0,0,@items);
    $self->{types} = \@types;
}

sub scale_tracks { return qw(_scale _scale:overview _scale:region); }

# return a hashref in which keys are the thresholds, and values are the list of
# labels that should be displayed
sub summary_mode {
  my $self = shift;
  my $summary = $self->settings(general=>'summary mode') or return {};
  my %pairs = $summary =~ /(\d+)\s+{([^\}]+?)}/g;
  foreach (keys %pairs) {
    my @l = shellwords($pairs{$_}||'');
    $pairs{$_} = \@l
  }
  \%pairs;
}

sub make_link {
  croak "Do not call make_link() on the DataSource. Call it on the Render object";
}

=item $db = $dsn->databases

Return all named databases from [name:database] tracks.

=cut

sub databases {
    my $self = shift;
    my @dbs  = map {s/:database//; $_ } grep {/:database$/} $self->configured_types;
    return @dbs;
}

=item ($adaptor,@argv) = $dsn->db2args('databasename')

Given a database named by ['databasename':database], return its
adaptor and arguments.

=cut

sub db2args {
    my $self   = shift;
    my $dbname = shift;
    return $self->db_settings("$dbname:database");
}

=item ($dbid,$adaptor,@argv) = $dsn->db_settings('track_label')

Return the adaptor and arguments suitable for the database identified
by the given track label. If no track label is given then the
"general" default database is used.

=cut

# get the db settings for a track or from [general]
sub db_settings {
  my $self  = shift;
  my $track = shift;
  my $length= shift;

  $track ||= 'general';

  if ($track =~ /(.+):(\d+)$/) {  # in the case that we get called with foo:499
      $track  = $1;
      $length = $2;
  }

  # caching to avoid calling setting() too many times
  my $semantic_label = $self->semantic_label($track,$length);

  return @{$DB_SETTINGS{$self,$semantic_label}} if defined $DB_SETTINGS{$self,$semantic_label};

  my $symbolic_db_name;

  if ($track =~ /:database$/) {
      $symbolic_db_name = $track
  } elsif (my $d  = $self->semantic_fallback_setting($track => 'database', $length)) {
      $symbolic_db_name = "$d:database";
  } elsif ($self->semantic_setting($track=>'db_adaptor',$length)) {
      $symbolic_db_name = $track;
  } elsif ($self->semantic_fallback_setting($track => 'db_adaptor', $length)) {
      $symbolic_db_name = 'general';
  }

  if (defined $DB_SETTINGS{$self,$symbolic_db_name}) {
      return @{$DB_SETTINGS{$self,$semantic_label} ||= $DB_SETTINGS{$self,$symbolic_db_name}};
  }

  my $adaptor = $self->semantic_setting($symbolic_db_name => 'db_adaptor', $length);
  unless ($adaptor) {
      warn "Unknown database defined for $track";
      return;
  }
  eval "require $adaptor; 1" or die $@;

  my $args    = $self->semantic_fallback_setting($symbolic_db_name => 'db_args', $length);
  my @argv    = ref $args eq 'CODE'
        ? $args->()
	: shellwords($args||'');

  # Do environment substitutions in the args. Assume that the environment is safe.
  foreach (@argv) {
      s/\$ENV{(\w+)}/$ENV{$1}||''/ge;
      s/\$HTDOCS/Bio::Graphics::Browser2->htdocs_base/ge;
      s/\$DB/Bio::Graphics::Browser2->db_base/ge;
      s/\$CONF/Bio::Graphics::Browser2->config_base/ge;
      s/\$ROOT/Bio::Graphics::Browser2->url_base/ge;
  }

  if (defined (my $a = 
	       $self->semantic_setting($symbolic_db_name => 'aggregators',$length))) {
    my @aggregators = shellwords($a||'');
    push @argv,(-aggregator => \@aggregators);
  }
  
  # uniquify dbids
  my $key    = Dumper($adaptor,@argv);
  $self->{arg2dbid}{$key} ||= $symbolic_db_name;

  my @result = ($self->{arg2dbid}{$key},$adaptor,@argv);

  # cache settings
  $DB_SETTINGS{$self,$symbolic_db_name}   ||= \@result;
  $DB_SETTINGS{$self,$semantic_label  }   ||= \@result;

  return @result;
}

=item $db = $dsn->open_database('track')

Return the database handle specified by the given track label or
'general' if not given. The databases are cached and so it is ok to
call repeatedly.

=cut

sub open_database {
  my $self  = shift;
  my $track  = shift;
  my $length = shift;

  $track  ||= 'general';

  my ($dbid,$adaptor,@argv) = $self->db_settings($track,$length);
  my $db                    = Bio::Graphics::Browser2::DataBase->open_database($adaptor,@argv);
  $self->fix_sqlite if $adaptor eq 'Bio::DB::SeqFeature::Store' && "@argv" =~ /SQLite/;  # work around broken bioperl
  
  # do a little extra stuff the first time we see a new database
  unless ($self->{databases_seen}{$db}++) {
      my $refclass = $self->setting('reference class');
      $db->default_class($refclass) if $refclass && $db->can('default_class');
      $db->strict_bounds_checking(1) if $db->can('strict_bounds_checking');
      $db->absolute(1)               if $db->can('absolute');

      unless ($track eq 'general') {
	  my $default = $self->open_database();  # I hope we don't get into a loop here
	  $db->dna_accessor($default) if $default ne $db && $db->can('dna_accessor');
      }

  }

  # add extra semantic data if requested
  if ($track ne 'general' && (my $metadata = $self->semantic_setting($track,'metadata',$length||0))) {
      eval "require Bio::DB::SeqFeature::Store::Alias; 1;"
	  unless Bio::DB::SeqFeature::Store::Alias->can('new');
      my @feature_types = shellwords($self->semantic_setting($track,'feature',$length||0));
      $db = Bio::DB::SeqFeature::Store::Alias->new(-store    => $db,
						   -metadata => $metadata,
						   -type     => $feature_types[0]);
  }

  # remember mapping of this database to this track
  $self->{db2track}{$db}{$dbid}++;

  return $db;
}

sub default_dbid {
    my $self = shift;
    return $self->db2id($self->open_database);
}


sub search_options {
    my $self = shift;
    my $dbid = shift;
    return $self->setting($dbid => 'search options')
	|| $self->setting($dbid => 'search_options')
	|| 'default';
}

sub exclude_types {
    my $self = shift;
    my $dbid = shift;
    return shellwords($self->setting($dbid => 'exclude types')||'');
}

=item @ids   = $dsn->db2id($db)

=item $dbid  = $dsn->db2id($db)

Given a database handle, return all dbids that correspond to that
database. In a scalar context, returns just the first dbid that uses
it. It is less confusing to call in a scalar context.

=cut

sub db2id {
    my $self = shift;
    my $db   = shift;
    my @tracks = keys %{$self->{db2track}{$db}} or return;
    my (@symbolic,@general,@rest);
    for (@tracks) {
	if (/:database$/i) {
	    push @symbolic,$_;
	} elsif (lc $_ eq 'general') {
	    push @general,$_;
	} else {
	    push @rest,$_;
	}
    }
    @tracks = (@symbolic,@general,@rest); # triage
    return wantarray ? @tracks : $tracks[0];
}

=item @ids   = $dsn->dbs

Return the names of all the sections that define dbs in the datasource: both track sections
that define dbargs and named database sections. Note that we do not
uniquify the case in which the same adaptor and dbargs are defined twice in two different
sections.

=cut

sub dbs {
    my $self = shift;
    my @labels     = ('general',$self->configured_types);
    my %named      = map {$_=>1} grep {/:database/} @labels;
    my @anonymous  = grep {!$named{$_} && $self->setting($_=>'db_adaptor')} @labels;
    return (keys %named,@anonymous);
}

# this is an aggregator-aware way of retrieving all the named types
sub _all_types {
  my $self  = shift;
  my $db    = shift;
  return $self->{_all_types} if exists $self->{_all_types}; # memoize
  my %types = map {$_=>1} (
			   (map {$_->get_method}        eval {$db->aggregators}),
			   (map {$self->label2type($_)} $self->labels)
			   );
  return $self->{_all_types} = \%types;
}

=item $dsn->clear_cache

Empty out our cache of database settings and fetch anew from config file

=cut

sub clear_cache {
    my $self = shift;
    %DB_SETTINGS = ();
}

=head2 generate_image

  ($url,$path) = generate_image($gd);

Given a GD::Image object, this method calls its png() or gif() methods
(depending on GD version), stores the output into the temporary
"images" subdirectory of the directory given by the "tmp_base" option
in the configuration file. It returns a two element list consisting of
the URL to the image and the physical path of the image.

=cut

sub generate_image {
  my $self   = shift;
  my $image  = shift;

  if ($self->global_setting('truecolor') 
      && $image->can('saveAlpha')) {
      $image->trueColor(1);
      $image->saveAlpha(1);
  }

  my $extension = $image->can('png') ? 'png' : 'gif';
  my $data      = $image->can('png') ? $image->png : $image->gif;
  my $signature = md5_hex($data);

  # untaint signature for use in open
  $signature =~ /^([0-9A-Fa-f]+)$/g or return;
  $signature = $1;

  my $self_name = $self->name;
  $self_name =~ s/\\/_/g; # Because Safari and Chrome translate backslash to forward slash
  my $path        = $self->globals->tmpimage_dir($self_name);

  my $image_url   = $self->globals->image_url;
  my $url         = sprintf("%s/%s/%s.%s",$image_url,$self_name,$signature,$extension);
  my $imagefile   = sprintf("%s/%s.%s",$path,$signature,$extension);
  open (my $f,'>',$imagefile) 
      || die("Can't open image file $imagefile for writing: $!\n");
  binmode($f);
  print $f $data;
  close $f;
  return $url;
}

=head2 $source->add_dbid_to_feature($feature,$dbid_hashref)

This adds a new method called gbrowse_dbid() to a feature. Do not call
it if the method is already in the feature's class. The hashref should
be populated by feature memory locations (overload::StrVal($feature))
as keys and database symbolic IDs as values.

=cut

sub add_dbid_to_feature {
    my $self           = shift;
    my ($feature,$dbid) = @_;
    return unless $feature;

    no strict 'refs';

    if ($feature->isa('HASH')) {
	$feature->{__gbrowse_dbid} = $dbid;
	my $class = ref $feature;
	return if $class->can('gbrowse_dbid');
	my $method = sub {
	    my $f = shift;
	    return $f->{__gbrowse_dbid};
	  };
	*{"${class}::gbrowse_dbid"} = $method;
    }

    else {
	$self->{feature2dbid}{overload::StrVal($feature)} = $dbid;
	my $class = ref $feature;
	return if $class->can('gbrowse_dbid');
	my $method = sub { my $f = shift;
			   return $self->{feature2dbid}{overload::StrVal($f)}
	  };
	*{"${class}::gbrowse_dbid"} = $method;
    }
}


=head2 @labels = $source->data_source_to_label(@data_sources)

Search through all stanzas for those with a matching "data source"
option. Data sources look like this:

 [stanzaLabel1]
 data source = FlyBase

 [stanzaLabel2]
 data source = FlyBase

Now searching for $source->data_source_to_label('FlyBase') will return
"stanzaLabel1" and "stanzaLabel2" along with others that match. A
track may have several data sources, separated by spaces.

=cut


sub data_source_to_label {
    my $self = shift;
    return $self->_secondary_key_to_label('data source',@_);
}

=head2 @labels = $source->track_source_to_label(@track_sources)

Search through all stanzas for those with a matching "track source"
option. Track sources look like this:

 [stanzaLabel]
 track source = UCSC EBI NCBI

Now searching for $source->track_source_to_label('UCSC','EBI') will
return "stanzaLabel" along with others that match. A track may have
several space-delimited track sources.

=cut
sub track_source_to_label {
    my $self = shift;
    return $self->_secondary_key_to_label('track source',@_);
}

sub _secondary_key_to_label {
    my $self   = shift;
    my $field  = shift;
    my $index  = $self->{'.secondary_key'};
    if (!exists $index->{$field}) {
	for my $label ($self->labels) {
	    my @sources = shellwords $self->setting($label=>$field) or next;
	    push @{$index->{$field}{lc $_}},$label foreach @sources;
	}
    }

    my %seenit;
    return grep {!$seenit{$_}++} 
           map  {exists $index->{$field}{lc $_} ? @{$index->{$field}{lc $_}} : () } @_;
}


######### experimental code to manage user-specific tracks ##########
sub add_user_type {
    my $self = shift;
    my ($type,$type_configuration) = @_;

    my $cc = ($type =~ /^(general|default)$/i) ? 'general' : $type;  # normalize

    my $base = $self->{_user_tracks} ||= {};
    
    push @{$base->{types}},$cc 
	unless $cc eq 'general' or $base->{config}{$cc};

    if (defined $type_configuration) {
	for my $tag (keys %$type_configuration) {
	    $base->{config}{$cc}{lc $tag} = $type_configuration->{$tag};
	}
    }
}

sub configured_types {
    my $self  = shift;
    my @types       = $self->SUPER::configured_types;
    my @user_types  = @{$self->{_user_tracks}{types}}
         if exists $self->{_user_tracks}{types};
    return (@types,@user_types);
}

sub usertype2label {
    my $self = shift;
    my ($type,$length) = @_;
    return unless $self->{_user_tracks}{types};
    my @userlabels = @{$self->{_user_tracks}{types}} or return;

    my %labels;
    for my $label (@userlabels) {
	my ($label_base,$minlength) = $label =~ /(.+)(?::(\d+))?/;
	$minlength ||= 0;
	next if defined $length && $minlength > $length;
	my @types = shellwords($self->{_user_tracks}{config}{$label}{feature});
	@types    = $label unless @types;
	next unless grep {/$type/i} @types;
	$labels{$label}++;
    }
    return keys %labels;
}

sub _setting {
    my $self = shift;
    my $base = $self->{_user_tracks};
    if ($base && defined $_[0] && exists $base->{config}{$_[0]}) {
	return $base->{config}{$_[0]}{$_[1]}  if @_ == 2;
	return keys %{$base->{config}{$_[0]}} if @_ == 1;
    }
    return $self->SUPER::_setting(@_);
}

sub code_setting {
    my $self    = shift;
    my $base = $self->{_user_tracks};
    if ($base && exists $base->{config}{$_[0]||''}) {
	return $self->_setting(@_);  # don't allow code_setting on user tracks
    } else {
 	return $self->SUPER::code_setting(@_);
    }
}

sub parse_user_file {
    my $self = shift;

    $self->{_user_tracks}{types}  ||= [];
    $self->{_user_tracks}{config} ||= {};

    local $self->{types}  = $self->{_user_tracks}{types};
    local $self->{config} = $self->{_user_tracks}{config};
    $self->SUPER::parse_file(@_);
}

sub parse_user_fh {
    my $self = shift;
    local $self->{types}  = $self->{_user_tracks}{types};
    local $self->{config} = $self->{_user_tracks}{config};
    $self->SUPER::parse_fh(@_);
}


sub subtrack_scan_list {
    my $self  = shift;
    my $label = shift;
    my $stt   = Bio::Graphics::Browser2::Render->create_subtrack_manager($label,$self,{}) or return;
    my @ids   = keys %{$stt->elements};
    return \@ids;
}

sub fix_sqlite {
    return if $SQLITE_FIXED++;
    no warnings;
    *Bio::DB::SeqFeature::Store::DBI::SQLite::_has_spatial_index = sub { return };
}

sub get_section_from_label {
    my $self   = shift;
    my $label  = shift;

    return 'detail' if ref $label;  # work around a DAS bug

    if ($label eq 'overview' || $label =~ /:overview$/){
        return 'overview';
    }
    elsif ($label eq 'region' || $label =~  /:region$/){
        return 'region';
    }
    return 'detail'
}

=head2 $boolean = $source->use_inline_imagemap($label=>$length)

Given a track label and length (for semantic zooming) return true
if we should generate an inline clickable imagemap vs one in which
the actions are generated by Ajax callbacks

=cut

sub use_inline_imagemap {
    my $self = shift;
    my ($label,$length) = @_;
    my $inline = $self->semantic_fallback_setting($label=>'inline imagemaps',$length) 
	       ||$self->semantic_fallback_setting($label=>'inline imagemap', $length);
    return $inline if defined $inline;
    return 1 if not (Bio::Graphics::Browser2::Render->fcgi_request()
		     ||
		     $ENV{MOD_PERL_API_VERSION}
<<<<<<< HEAD
		     ||
		     $ENV{'plack.file.SCRIPT_NAME'}
=======
>>>>>>> 9e3ece52
	);
    my $db = $self->open_database($label,$length) or return 1;
    return !$db->can('get_feature_by_id');
}

1;
<|MERGE_RESOLUTION|>--- conflicted
+++ resolved
@@ -1372,11 +1372,8 @@
     return 1 if not (Bio::Graphics::Browser2::Render->fcgi_request()
 		     ||
 		     $ENV{MOD_PERL_API_VERSION}
-<<<<<<< HEAD
 		     ||
 		     $ENV{'plack.file.SCRIPT_NAME'}
-=======
->>>>>>> 9e3ece52
 	);
     my $db = $self->open_database($label,$length) or return 1;
     return !$db->can('get_feature_by_id');
