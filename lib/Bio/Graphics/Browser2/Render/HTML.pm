package Bio::Graphics::Browser2::Render::HTML;

use strict;
use warnings;
use base 'Bio::Graphics::Browser2::Render';
use Bio::Graphics::Browser2::Shellwords;
use Bio::Graphics::Browser2::SubtrackTable;
use Bio::Graphics::Browser2::Render::SnapshotManager;
use Bio::Graphics::Karyotype;
use Bio::Graphics::Browser2::Render::TrackConfig;
use Bio::Graphics::Browser2::Util qw[citation url_label segment_str];
use JSON;
use Digest::MD5 'md5_hex';
use Carp qw(croak cluck);
use CGI qw(:standard escape start_table end_table);
use Text::Tabs;
use POSIX qw(floor);

use constant JS    => '/gbrowse2/js';
use constant ANNOTATION_EDIT_ROWS => 25;
use constant ANNOTATION_EDIT_COLS => 100;
use constant MAXIMUM_EDITABLE_UPLOAD => 1_000_000; # bytes
use constant DEBUG => 0;

use constant HAVE_SVG => eval "require GD::SVG; 1";
our $CAN_PDF;

# Render HTML Start - Returns the HTML for the browser's <head> section.
sub render_html_start {
  my $self  = shift;
  my ($title,@actions) = @_;
  my $dsn   = $self->data_source;
  my $html  = $self->render_html_head($dsn,$title,@actions);
  $html    .= $self->render_js_controller_settings();
  $html    .= $self->render_balloon_settings();
  $html    .= "<div id='main'>";
  $html    .= $self->render_select_menus();
  return $html;
}

# Render Top - Returns the HTML for the top banner of the page.
sub render_top {
    my $self = shift;
    my ($title,$features) = @_;
    my $err  =  $self->render_error_div;
    my $html = '';

    $features ||= [];
    $html   .=  $self->render_title($title,$self->state->{name} 
				    && @$features == 0);
	# ***Render the snapshot title***
    $html   .=  $self->render_snapshotTitle;
    $html   .=  $self->html_frag('html1',$self->state);
    return  $err
	  . $self->toggle({nodiv=>1},'banner','',$html);
}

# Render Error DIV - Returns the HTML for the error display at the top of the page.
sub render_error_div {
    my $self   = shift;

    my $error   = $self->error_message;
    my $display = $error ? 'block' : 'none';

    my $button = button({-onClick=>'Controller.hide_error()',
			 -name=>'Ok'});
    return div({-class=>'errorpanel',
		-style=>"display:${display}",
		-id=>'errordiv'},
	       table(
		   TR(
		       td(span({-class=>'error',-id=>'errormsg'},$error || 'no error')),
		       td({-align=>'right'},$button)
		   ),
	       ),
	       div({-class=>'errorpanel',
		    -style=>"display:none;margin: 6px 6px 6px 6px",
		    -id   =>'errordetails'},
		   'no details'
	       )
	).br();
}

sub render_login_required {
    my $self   = shift;
    my $action = shift;
    return div(
	h1($self->translate('LOGIN_REQUIRED'),
	   button(-name    => $self->translate('LOGIN'),
		  -onClick => $action)
	));
}

# Render Tabbed Pages - Returns the HTML containing the tabs & the page DIVs to hold the content.
sub render_tabbed_pages {
    my $self = shift;
	# ***Add the title for the snapshots***
    my ($main_html,$tracks_html,$snapshot_html,$community_tracks_html,$custom_tracks_html,$settings_html) = @_;
    my $uses_database = $self->user_tracks->database;
    
    my $main_title             = $self->translate('MAIN_PAGE');
    my $tracks_title           = $self->translate('SELECT_TRACKS');
    my $snapshot_title	       = $self->translate('SNAPSHOT_SELECT');
    my $community_tracks_title = $self->translate('COMMUNITY_TRACKS_PAGE') if $uses_database;
    my $custom_tracks_title    = $self->translate('CUSTOM_TRACKS_PAGE');
    my $settings_title         = $self->translate('SETTINGS_PAGE');

    my $html = '';
	
    $html   .= div({-id=>'tabbed_section', -class=>'tabbed'},
	           div({-id=>'tabbed_menu',-class=>'tabmenu'},
	           span({id=>'main_page_select'},               $main_title),
	           span({id=>'track_page_select'},              $tracks_title),
		   span({id=>'saved_snapshots_page_select'},           $snapshot_title),
	           $uses_database? span({id=>'community_tracks_page_select'},   $community_tracks_title) : "",
	           span({id=>'custom_tracks_page_select'},      $custom_tracks_title),,
	           span({id=>'settings_page_select'},           $settings_title)
	       ),
	   div({-id=>'main_page',            -class=>'tabbody'}, $main_html),
	   div({-id=>'track_page',           -class=>'tabbody'}, $tracks_html),
           div({-id=>'saved_snapshots_page',       -class=>'tabbody'}, $snapshot_html),
	   $uses_database?div({-id=>'community_tracks_page',-class=>'tabbody'}, $community_tracks_html) : "",
	   div({-id=>'custom_tracks_page',   -class=>'tabbody'}, $custom_tracks_html),
	   div({-id=>'settings_page',        -class=>'tabbody'}, $settings_html),
	);
	
    return $html;
}

# Render User Head - Returns any HTML for the <head> section specified by the user in GBrowse.conf.
sub render_user_head {
    my $self = shift;
    my $settings = $self->state;
    return '' unless $settings->{head};
    my $a = $self->data_source->global_setting('head');
    return $a->(@_) if ref $a eq 'CODE';
    return $a || '';
}

# Render User Header - Returns any HTML for the top of the browser (the header) as specified by the user in GBrowse.conf.
sub render_user_header {
    my $self = shift;
    my $settings = $self->state;
    return '' unless $settings->{head};
    my $a = $self->data_source->global_setting('header');
    return $a->(@_) if ref $a eq 'CODE';
    return $a || '';
}

# Render Bottom - Returns any HTML included in the footer specified by the user in GBrowse.conf.
sub render_bottom {
  my $self = shift;
  my $features = shift; # not used
  my $a   = $self->data_source->global_setting('footer');
  my $value = ref $a eq 'CODE' ? $a->(@_) : $a;
  $value ||= '';
  return $value."</div>".end_html();
}

# Render Navbar - Returns the HTML for the navigation bar along the top of the main browser page (in the "Search" node).
sub render_navbar {
  my $self    = shift;
  my $segment = shift;

  warn "render_navbar()" if DEBUG;

  my $settings = $self->state;
  my $source   = '/'.$self->session->source.'/';

  my $searchform = join '',(
      start_form(
	  -name   => 'searchform',
	  -id     => 'searchform',
                    
      ),
      hidden(-name=>'force_submit',-value=>0),
      hidden(-name=>'plugin_find', -value=>0),
      div({ -id   => 'search_form_objects' },
	  $self->render_search_form_objects(),
      ),
      end_form
  );

  my $search = $self->setting('no search')
               ? '' : b($self->translate('Landmark')).':'.br().$searchform.$self->examples();

  my $plugin_form = div({-id=>'plugin_form'},$self->plugin_form());
  # *** Checks the state to see if a snapshot is active and assigns it ***
  #my $isSnapshotActive = $settings->{snapshot_active};
  my $source_form = div({-id=>'source_form'},$self->source_form());
  # *** Creates a variable to store the snapshot form ***
  my $snapshot_form = div({-id=>'snapshot_form'},$self->snapshot_form());
  my $sliderform  = div({-id=>'slider_form'},$self->sliderform($segment));


  # *** Creates the save session button and assigns it to save_prompt ***
  my $saveSessionButton = div({-id=>'unsessionbutton', -style=>"width: 100px; position: relative; top:13px;"},$self->render_select_saveSession());
  my $restoreSessionButton = div({-id=>'loadbutton', -style=>"width: 100px; position:relative; left: 130px; bottom: 12px;"},$self->render_select_loadSession());
  my $saveSessionStyle = "position:fixed;left;width:184px;height:50px;background:whitesmoke;z-index:1; border:2px solid gray;display:none; padding: 5px;";
  my $save_prompt = div({-id => 'save_snapshot',-style=>"$saveSessionStyle"},
			      $snapshot_form,
				input({ -type => "button",
					-name => "Save",
					-value => "Save",
					-onclick => '$(\'save_snapshot\').hide(); this.style.zIndex = \'0\'; Controller.saveSnapshot();',
					-style => 'margin-left:35px;',}),
				input({ -type => "button",
					-name => "Cancel",
					-value => "Cancel",
					-onclick => '$(\'save_snapshot\').hide(); this.style.zIndex = \'0\'',}),
						    ),;

  return $self->toggle('Search',
		       div({-class=>'searchbody'},
			   table({-border=>0,-width=>'100%'},
				 TR(td({-width=>'50%'},$search),td({-width=>'28%'},$plugin_form), td($saveSessionButton . $save_prompt . $restoreSessionButton)),
				 TR(td({-align=>'left'},
				       $source_form,
				    ),
				    td({-align=>'left'},
				       $sliderform || '&nbsp;'
<<<<<<< HEAD
				    ),
				 )
=======
				    ), 			
				 ),
>>>>>>> 21582ace
			   ),
			   
			   $self->html_frag('html3',$self->state)
		       )
    )
      . div( { -id => "plugin_configure_div"},'');
}

# Plugin Form - Returns the HTML for the plugin form in the main navigation bar.
sub plugin_form {
    my $self     = shift;
    my $settings = $self->state;

    return $settings->{GALAXY_URL}
    ? button(-name    => $self->translate('SEND_TO_GALAXY'),
	      -onClick  => $self->galaxy_link).
       button(-name    => $self->translate('CANCEL'),
	      -onClick => $self->galaxy_clear.";Controller.update_sections(['plugin_form'])",
       )
     : join '',(
	start_form(-name=>'pluginform',
		   -id=>'pluginform',
		   -onSubmit=>'return false'),
	   $self->plugin_menu(),
	   end_form);
}

# Source Form - Returns the HTML for the source chooser in the main navigation bar.
sub source_form {
    my $self = shift;
    join '',(
	start_form(-name=>'sourceform',
		   -id=>'sourceform',
		   -onSubmit=>''),
	$self->source_menu(),
	end_form
    );
}

# *** Create the snapshot_form ***
sub snapshot_form {
    my $self = shift;
    # %% Adding form %%
		div({
		    -id=>'snapshot_form',},
		    input({
			    -type => "text",
			    -name => "snapshot_name",
			    -id => "snapshot_name",
			    -style => "width:180px",
			    -maxlength => "50",
			    -value =>  $self->translate('SNAPSHOT_FORM'), 	 
			    -onDblclick => "this.value='';",
			},),
    		);
}

# Slider Form - Returns the HTML for the zooming controls with the "Flip" checkbox.
sub sliderform {
    my $self    = shift;
    my $segment = shift;
    my $settings = $self->state;
    if ($segment) {
	return
	    join '',(
		start_form(-name=>'sliderform',-id=>'sliderform',-onSubmit=>'return false'),
		b($self->translate('Scroll'). ': '),
		$self->slidertable($segment),
		b(
		    checkbox(-name=>'flip',
			     -checked=>$settings->{flip},-value=>1,
			     -label=>$self->translate('Flip'),-override=>1,
			     -onClick => 'Controller.update_coordinates(this.name + " " + this.checked)',
		    )
		),
		hidden(-name=>'navigate',-value=>1,-override=>1),
		end_form
	    );
    } 
    else  {
	return '';
    }
}

# Render Search For Objects - Returns the "Landmark or Region" search box on the browser tab.
sub render_search_form_objects {
    my $self     = shift;
    my $settings = $self->state;

    # avoid exposing the internal database ids to the public
    my $search_value = $settings->{name} =~ /^id:/ && $self->region->features 
	                ? eval{$self->region->features->[0]->display_name}
			: $settings->{name};
    my $html = textfield(
        -name    => 'name',
        -id      => 'landmark_search_field',
        -size    => 25,
        -default => $search_value,
	-override=>1,
    );
    if ($self->setting('autocomplete')) {
        my $spinner_url = $self->data_source->button_url.'/spinner.gif';
	$html .= <<END
<span id="indicator1" style="display: none">
  <img src="$spinner_url" alt="$self->translate('WORKING')" />
</span>
<div id="autocomplete_choices" class="autocomplete"></div>
END
    }
    $html .= submit( -name => $self->translate('Search') );
    return $html;
}

# Render HTML Head - Returns the HTML for the beginning of the page (for CGI's start HTML function).
sub render_html_head {
  my $self = shift;
  my ($dsn,$title,@other_initialization) = @_;
  my @plugin_list = $self->plugins->plugins;
  my $uses_database = $self->user_tracks->database;

  # *** Store the snapshot session information in variables *** Not sure why Sonu did this...
  #my $source = $self->data_source->name;
  #my $session = $self->session->session->{'_DATA'}->{$source};
  #my $snapshotSessions = $session->{snapshots};
  #my @snapshotNames = keys %$snapshotSessions;
  #my $snapshotsString = join(',',@snapshotNames);


  return if $self->{started_html}++;

  $title =~ s/<[^>]+>//g; # no markup in the head

  # pick scripts
  my $js       = $dsn->globals->js_url;
  my @scripts;
  
  # Set any onTabLoad functions
  my $main_page_onLoads = "";
  my $track_page_onLoads = '';
  my $community_track_page_onLoads = '';
  my $custom_track_page_onLoads = "";
  my $settings_page_onLoads = "";
  
  # Get plugin onTabLoad functions for each tab, if any
  my %plugin_onLoads = map ($_->onLoads, @plugin_list);
  $main_page_onLoads .= $plugin_onLoads{'main_page'} if $plugin_onLoads{'main_page'};
  $track_page_onLoads .= $plugin_onLoads{'track_page'} if $plugin_onLoads{'track_page'};
  $custom_track_page_onLoads .= $plugin_onLoads{'custom_track_page'} if $plugin_onLoads{'custom_track_page'} && $uses_database;
  $community_track_page_onLoads .= $plugin_onLoads{'community_track_page'} if $plugin_onLoads{'community_track_page'};
  $settings_page_onLoads .= $plugin_onLoads{'settings_page'} if $plugin_onLoads{'settings_page'};
  
  my $onTabScript .= "function onTabLoad(tab_id) {\n";
  $onTabScript .= "if (tab_id == 'main_page_select') {$main_page_onLoads}\n";
  $onTabScript .= "if (tab_id == 'track_page_select') {$track_page_onLoads}\n";
  $onTabScript .= "if (tab_id == 'community_track_page_select') {$community_track_page_onLoads}\n" if $uses_database;
  $onTabScript .= "if (tab_id == 'custom_track_page_select') {$custom_track_page_onLoads}\n";
  $onTabScript .= "if (tab_id == 'settings_page_select') {$settings_page_onLoads}\n";
  $onTabScript .= "};";
  push (@scripts,({type=>"text/javascript"}, $onTabScript));

  my $url = "?action=get_translation_tables" . ( $self->language_code ? ';language='.($self->language_code)[0] : '' ); #Include language as a parameter to prevent browser from using wrong cache if user changes languages
  push (@scripts,({src=>$url}));
  
  # drag-and-drop functions from scriptaculous
  push @scripts,{src=>"$js/$_"}
    foreach qw(
      prototype.js 
      scriptaculous.js 
      subtracktable.js
    );

  if ($self->setting('autocomplete')) {
    push @scripts,{src=>"$js/$_"}
      foreach qw(controls.js autocomplete.js);
  }

  if ($self->globals->user_accounts) {
    push @scripts,{src=>"$js/$_"}
      foreach qw(login.js);
  }

  # our own javascript files
  push @scripts,{src=>"$js/$_"}
 # *** Using toggle.js for snapshots *** 
 #*** Using SnapshotManager for snapshots ***
    foreach qw(
      buttons.js
      toggle.js
      trackFavorites.js
      karyotype.js
      rubber.js
      overviewSelect.js
      detailSelect.js
      regionSelect.js
      track.js
      balloon.js
      balloon.config.js
      GBox.js
      ajax_upload.js
      tabs.js
      track_configure.js
      track_pan.js
      ruler.js
      controller.js 
      snapshotManager.js
    );

  # add scripts needed by plugins. Looks in /js folder unless specified.
  my @plugin_scripts = map ($_->scripts, @plugin_list);
  # add a path if one isn't specified.
  foreach (@plugin_scripts) {
    if ($_ !~ /^\.{0,2}[\/\\]/) {
      $_ = "$js/$_";
    }
  };
  push @scripts,{src=>"$_"} foreach @plugin_scripts;
  
  # pick stylesheets.  Looks in /css folder unless specified.
  my @stylesheets;
  my $titlebar   = 'css/titlebar-default.css';
  my $stylesheet = $self->setting('stylesheet')||'/gbrowse2/css/gbrowse.css';
  push @stylesheets,{src => $self->globals->resolve_path('css/tracks.css','url')};
  push @stylesheets,{src => $self->globals->resolve_path('css/subtracktable.css','url')};
  push @stylesheets,{src => $self->globals->resolve_path('css/karyotype.css','url')};
  push @stylesheets,{src => $self->globals->resolve_path('css/dropdown/dropdown.css','url')};
  push @stylesheets,{src => $self->globals->resolve_path('css/dropdown/default_theme.css','url')};
  push @stylesheets,{src => $self->globals->resolve_path($titlebar,'url')};
  
  # add stylesheets used by plugins
  my @plugin_stylesheets = map ($_->stylesheets, @plugin_list);
  # add a path if one isn't specified.
  foreach (@plugin_stylesheets) {
    if ($_ !~ /^\.{0,2}[\/\\]/) {
      $_ = $self->globals->resolve_path("css/$_",'url');
    }
  };
  push @stylesheets,{src => $_} foreach @plugin_stylesheets;

  my @theme_stylesheets = shellwords($self->setting('stylesheet') || '/gbrowse2/css/gbrowse.css');
  for my $s ( @theme_stylesheets ) {
      my ($url,$media) = $s =~ /^([^(]+)(?:\((.+)\))?/;
      $media ||= 'all';
      push @stylesheets, {
          src   => $self->globals->resolve_path($url,'url'),
          media => $media,
      };
  }

  # colors for "rubberband" selection 
  my $set_dragcolors = '';
  if (my $fill = $self->data_source->global_setting('hilite fill')) {
      $fill =~ s/^(\d+,\d+,\d+)$/rgb($1)/;
      $fill =~ s/^(#[0-9A-F]{2}[0-9A-F]{2}[0-9A-F]{2})[0-9A-F]{2}$/$1/;
      $fill =~ s/^(\w+):[\d.]+$/$1/;
      $set_dragcolors = "set_dragcolors('$fill')";
  }
  my $units   = $self->data_source->setting('units') || 'bp';
  my $divider = $self->data_source->unit_divider;
  my $set_units = "set_dragunits('$units',$divider)";

  my @extra_headers;
  push @extra_headers, $self->render_user_head;

  # put all the html head arguments together
  my @args = (-title    => $title,
              -style    => \@stylesheets,
              -encoding => $self->translate('CHARSET'),
	      -script   => \@scripts,
	      -head     => \@extra_headers,
	     );
  push @args,(-lang=>($self->language_code)[0]) if $self->language_code;
  
  # add body's onload arguments, including ones used by plugins
  my $autocomplete = '';

  my $plugin_onloads  = join ';',map {eval{$_->body_onloads}} @plugin_list;
  my $other_actions   = join ';',@other_initialization;
  # *** Usings the Sortable commands from script.aculo.us and prototype for snapshots table ***
  push @args,(-onLoad => "initialize_page(); $set_dragcolors; $set_units; $plugin_onloads; $other_actions;Sortable.create('snapshotTable',{tag:'div',only:'draggable'});Controller.checkSnapshot()");

  return start_html(@args);
}

# Render JS Controller Settings - Renders a block of javascript that loads some of our global config settings into the main controller object for use in client-side code.
sub render_js_controller_settings {
    my ( $self ) = @_;
    my $globals = $self->globals;

    my @export_keys = qw(
                         buttons
                         balloons
                         openid
                         js
                         gbrowse_help
                         stylesheet
                        );

    my $controller_globals = JSON::to_json({
        map { $_ => ( $self->globals->url_path($_) || undef ) } @export_keys
					   });
    
    my $scripts = "Controller.set_globals( $controller_globals );";
    
    if ($globals->user_accounts) {
	my $userdb   = $self->userdb;
        my $openid   = ($userdb->can_openid   && $self->globals->user_accounts_allow_openid)      ||0;
        my $register = ($userdb->can_register && $self->globals->user_accounts_allow_registration)||0;
        $scripts .= "Controller.can_openid  = $openid;";
        $scripts .= "Controller.can_register = $register;";
    }
    
    return script({-type=>'text/javascript'}, $scripts);
}

# Renders the settings which control the balloon styles on the page.
sub render_balloon_settings {
    my $self   = shift;
    my $source = $self->data_source;

    my $default_style   = $source->setting('balloon style') || 'GBubble';;
    my $custom_balloons = $source->setting('custom balloons') || "";
    my %config_values   = $custom_balloons =~ /\[([^\]]+)\]([^\[]+)/g;

    # default image path is for the default balloon set
    my $balloon_images  = $self->globals->balloon_url() || '/gbrowse2/images/balloons';
    my $default_images = "$balloon_images/$default_style";
    my $balloon_settings = $self->default_balloon_settings($balloon_images);

    # handle any custom balloons/config sets
    # two args that are interpreted here and not passed
    # to the JavaScript:
    #
    # class = Balloon (could also be Box)
    # config set = GPlain (GBubble is the default)
    for my $balloon ( keys %config_values ) {
        my %config = $config_values{$balloon} =~ /(\w+)\s*=\s*(\S+)/g;
        
        # which balloon configuration set to use?
	my $bstyle = $config{'config set'} || $default_style;
	delete $config{'config set'};

        # which class to use (may be Box or Balloon)
        my $bclass = $config{'class'}      || 'Balloon';
	delete $config{'class'};
   
        # This creates a Ballon (or Box) object and loads the
        # specified configuration set.
        $balloon_settings .= "\nvar $balloon = new $bclass;\nBalloonConfig($balloon,'$bstyle')\n";

	# Image path must be specified
	$config{images} ||= $default_images;

        for my $option ( keys %config ) {
            my $value
                = $config{$option} =~ /^[\d.-]+$/
                ? $config{$option}
                : "'$config{$option}'";
            $balloon_settings .= "$balloon.$option = $value;\n";
        }
    }

    $balloon_settings =~ s/^/  /gm;
    return "\n<script type=\"text/javascript\">\n$balloon_settings\n</script>\n";
}

sub default_balloon_settings {
    my $self = shift;
    my $balloon_images = shift;

    # These are the four configured popup tooltip styles
    # GBubble is the global default
    # each type can be called using the [name] syntax
    return <<END;
// Original GBrowse popup balloon style
var GBubble = new Balloon;
BalloonConfig(GBubble,'GBubble');
GBubble.images = "$balloon_images/GBubble";
GBubble.allowEventHandlers = true;
GBubble.opacity = 1;
GBubble.fontFamily = 'sans-serif';

// A simpler popup balloon style
var GPlain = new Balloon;
BalloonConfig(GPlain,'GPlain');
GPlain.images = "$balloon_images/GPlain";
GPlain.allowEventHandlers = true;
GPlain.opacity = 1;
GPlain.fontFamily = 'sans-serif';

// Like GBubble but fades in
var GFade = new Balloon;
BalloonConfig(GFade,'GFade');
GFade.images = "$balloon_images/GBubble";
GFade.opacity = 1;
GFade.allowEventHandlers = true;
GFade.fontFamily = 'sans-serif';

// A formatted box
// Note: Box is a subclass of Balloon
var GBox = new Box;
BalloonConfig(GBox,'GBox');
GBox.images = "$balloon_images/GBubble";
GBox.allowEventHandlers = true;
GBox.evalScripts        = true;
GBox.opacity = 1;
GBox.fontFamily = 'sans-serif';
GBox.maxWidth   = 1280;
GBox.stemHeight = 0;
END
}

sub render_select_menus {  # for popup balloons
    my $self = shift;
    my $html = '';
    $html .= $self->_render_select_menu($_)
	foreach (qw(DETAIL OVERVIEW REGION));
    return $html;
}

sub _render_select_menu {
    my $self = shift;
    my $view = shift || 'DETAIL';
    my $config_label = uc($view).' SELECT MENU';

    # HTML for the custom menu is required
    my $menu_html =  $self->setting($config_label => 'HTML') 
	          || $self->setting($config_label => 'html') 
                  || return '';

    # should not be visible
    my %style = (display => 'none');

    # optional style attributes
    for my $att (qw/width font background background-color border/) {
	my $val = $self->setting($config_label => $att) || next;
	$style{$att} = $val;
    } 
    $style{width} .= 'px';
    my $style = join('; ', map {"$_:$style{$_}"} keys %style);

    # clean up the HTML just a bit
    $menu_html =~ s/\</\n\</g;

    return div( { -style => $style, 
		  -id    => lc($view).'SelectMenu' }, 
		$menu_html );
}

# Returns the HTML for the page's title, as displayed at the top.
sub render_title {
    my $self  = shift;
    my $title = shift;
    my $error = shift;
    my $settings = $self->state;
    return $settings->{head}
        ? h1({-id=>'page_title',-class=>$error ? 'error' : 'normal'},$title)
	: '';
}

# *** Function to render the snapshot title. This is not used ***
sub render_snapshotTitle {
    my $self  = shift;
    my $error = shift;
    my $currentSnapshot = $self->translate('CURRENT_SNAPSHOT');
    my $settings = $self->state;

  if ($settings->{snapshot_active}){
     return h1({-id=>'snapshot_page_title',-class=>'normal'},"");
      }else{
      return h1({-id=>'snapshot_page_title',-class=>'normal', -style=>'display: none;'},"");}
}

# Renders the search & navigation instructions & examples.
sub render_instructions {
  my $self     = shift;
  my $settings = $self->state;
  my $oligo    = $self->plugins->plugin('OligoFinder') ? ', oligonucleotide (15 bp minimum)' : '';

  return $settings->{head}
  ? div({-class=>'searchtitle'},
      $self->toggle('Instructions',
		    div({-style=>'margin-left:2em'},
			$self->setting('search_instructions') ||
			$self->translate('SEARCH_INSTRUCTIONS', $oligo),
			$self->setting('navigation_instructions') ||
			$self->translate('NAVIGATION_INSTRUCTIONS'),
			br(),
			$self->examples(),
			br(),$self->html_frag('html2',$self->state)
		    )
		  )
      )
  : '';
}




# Renders the HTML for the spinning "busy" signal on the top-left corner of the page.
sub render_busy_signal {
    my $self = shift;
    
    return img({
        -id    => 'busy_indicator',
        -src   => $self->data_source->button_url.'/spinner.gif',
        -style => 'position: fixed; top: 5px; left: 5px; display: none',
        -alt   => ($self->translate('WORKING')||'')
       });
}

# Renders the menu bar across the top of the browser.
sub render_actionmenu {
    my $self  = shift;
    my $settings = $self->state;

    my   @export_links=a({-href=>'#',-onclick=>'Controller.make_image_link("GD")'},      $self->translate('IMAGE_LINK'));
    push @export_links,a({-href=>'#',-onclick=>'Controller.make_image_link("GD::SVG")'}, $self->translate('SVG_LINK'))
	if HAVE_SVG;
    push @export_links,a({-href=>'#',-onclick=>'Controller.make_image_link("PDF")'},     $self->translate('PDF_LINK'))
	if HAVE_SVG && $self->can_generate_pdf;

    # Pass the gff link to a javascript function which will add the missing parameters that are determined client-side
    push @export_links,a({-href=>'#',-onclick=>"Controller.gbgff_link('". $self->gff_dump_link ."')"}, $self->translate('DUMP_GFF'));
    push @export_links,a({-href=>'#',-onclick=>"Controller.gbgff_link('". $self->dna_dump_link ."')"}, $self->translate('DUMP_SEQ'));

    push @export_links,a({-href=>'javascript:'.$self->galaxy_link},        $self->translate('SEND_TO_GALAXY'))
	if $self->data_source->global_setting('galaxy outgoing');

    my $bookmark_link = a({-href=>'#',-onclick=>'Controller.bookmark_link()'},$self->translate('BOOKMARK')),;
    my $share_link    = a({-href        => '#',
			   -onMouseDown => "GBox.showTooltip(event,'url:?action=share_track;track=all')"},
			  ($self->translate('SHARE_ALL') || "Share These Tracks" )),

    my $help_link     = a({-href=>$self->general_help(),
			   -target=>'_new'},$self->translate('HELP_WITH_BROWSER'));
    my $about_gb_link    = a({-onMouseDown => "Controller.show_info_message('about_gbrowse')",
			   -href        => 'javascript:void(0)',
			   -style       => 'cursor:pointer'
			  },
			  $self->translate('ABOUT'));
    my $about_dsn_link    = a({-onMouseDown => "Controller.show_info_message('about_dsn')",
			       -href        => 'javascript:void(0)',
			       -style       => 'cursor:pointer'
			      },
			      $self->translate('ABOUT_DSN'));
    my $about_me_link    = a({-onMouseDown => "Controller.show_info_message('about_me')",
			       -href        => 'javascript:void(0)',
			       -style       => 'cursor:pointer'
			      },
			      $self->translate('ABOUT_ME'));
    my $plugin_link      = $self->plugin_links($self->plugins);
    my $chrom_sizes_link = a({-href=>'?action=chrom_sizes'},$self->translate('CHROM_SIZES'));
    my $reset_link       = a({-href=>'?reset=1',-class=>'reset_button'},    $self->translate('RESET'));

    my $login = $self->globals->user_accounts ? $self->render_login : '';

    my $file_menu = ul({-id    => 'actionmenu',
			-class => 'dropdown downdown-horizontal'},
		       li({-class=>'dir'},$self->translate('FILE'),
			  ul(li($bookmark_link),
			     li($share_link),
			     li({-class=>'dir'},a({-href=>'#'},$self->translate('EXPORT')),
				ul(li(\@export_links))),
			     $plugin_link ? li($plugin_link) : (),
			     li($chrom_sizes_link),
			     li($reset_link),
			  )
		       ),
		       li({-class=>'dir'},$self->translate('HELP'),
			  ul({-class=>'dropdown'},
			     li($help_link),
			     li({-class=>'divider'},''),
			     li($about_gb_link),
			     li($about_dsn_link),
			     li($about_me_link),
			  )),
	);
    return div({-class=>'datatitle'},$file_menu,$login,br({-clear=>'all'}));
}

# Render Login - Returns the HTML for the login links on the top-right corner of the screen.
sub render_login {
    my $self     = shift;
    my $settings = $self->state;
    return unless $settings->{head};
    return $self->login_manager->render_login;
}

# For the subset of plugins that are named in the 'quicklink plugins' option, create quick links for them.
sub plugin_links {
  my $self    = shift;
  my $plugins = shift;

  my $quicklink_setting = $self->setting('quicklink plugins') or return '';
  my @plugins           = shellwords($quicklink_setting)      or return '';
  my $labels            = $plugins->menu_labels;

  my @result;
  for my $p (@plugins) {
    my $plugin = $plugins->plugin($p) or next;
    my $action = "?plugin=$p;plugin_do=".$self->translate('Go');
    push @result,a({-href=>$action,-target=>'_new'},"[$labels->{$p}]");
  }
  return \@result;
}

sub galaxy_form {
    my $self     = shift;
    my $segment  = shift;

    my $settings = $self->state;
    my $source   = $self->data_source;

    my $galaxy_url = $settings->{GALAXY_URL} 
                  || $source->global_setting('galaxy outgoing') ;
    return '' unless $galaxy_url;

    my $URL  = $source->global_setting('galaxy incoming');
    $URL   ||= $self->globals->gbrowse_url();

    # Make sure to include all necessary parameters in URL to ensure that gbrowse will retrieve the data
    # when Galaxy posts the URL.
    my $dbkey  = $source->global_setting('galaxy build name') || $source->name;
    my $labels = $self->join_selected_tracks;

    my $seg = $segment->seq_id.':'.$segment->start.'..'.$segment->end;
		      
    my $action = $galaxy_url =~ /\?/ ? "$galaxy_url&URL=$URL" : "$galaxy_url?URL=$URL";
    my $html = start_multipart_form(-name  => 'galaxyform',
				    -action => $action,
				    -method => 'POST');

    $html .= hidden(-name=>'dbkey',-value=>$dbkey);
    $html .= hidden(-name=>'gbgff',-value=>'save gff3');
    $html .= hidden(-name=>'id',   -value=>$settings->{userid});
    $html .= hidden(-name=>'q',-value=>$seg);
    $html .= hidden(-name=>'l',-value=>$labels);
    $html .= hidden(-name=>'s',-value=>0);
    $html .= hidden(-name=>'d',-value=>'edit');
    $html .= hidden(-name=>'m',-value=>'application/x-gff3');
    $html .= endform();

    return $html;
}

sub render_track_filter {
    my $self   = shift;
    my $plugin = shift;
    
    my $form         = $plugin->configure_form();
    my $plugin_type  = $plugin->type;
    my $action       = $self->translate('Configure_plugin');
    my $name         = $plugin->name;

    my $showfav   = $self->translate('FAVORITES');
    my $showall   = $self->translate('SHOWALL');

    return
 	div({-id=>'track select',-style=>'padding-top:8px'},
		start_form({-id      => 'track_filterform',
			    -name    => 'configure_plugin',
			    -onSubmit=> 'return false'}),
	    $form,
	    hidden(-name=>'plugin',-value=>$name),
	    button(
		-name    => 'plugin_button',
		-value   => $self->translate('search'),
		-onClick => 'doPluginUpdate()',
	    ),
	    end_form(),
	  script({-type=>'text/javascript'},
		 "function doPluginUpdate() { Controller.reconfigure_plugin('$action',null,null,'$plugin_type',\$('track_filterform'));updateTitle(\$('show_all_link'),0);}")
	);
}

# This surrounds the track table with a toggle
sub render_toggle_track_table {
  my $self     = shift;
  my $source   = $self->data_source;
  my $filter = $self->track_filter_plugin;
  my $settings = $self->state;
  # $settings->{show_favorites} =0;

  ## adding javascript array at the top so we can pass it into a js array -- ugly but it works
  my $html = '';

  $html .= div({-style=>'font-weight:bold'},
	       span({-style=>'padding-right:80px'},'<<',$self->render_select_browser_link('link')),
	       span({-id => 'showfavoritestext',-style=>'padding-right:80px'},
		    $self->render_select_favorites_link('link')),
	       span({-id => 'clearfavs'},
		    $self->render_select_clear_link('link')));

  if (my $filter = $self->track_filter_plugin) {
      $html .= $self->toggle({tight=>1},'track_select',div({class=>'searchtitle',
							    style=>"text-indent:2em;padding-top:8px; display:block;"},
							   $self->render_track_filter($filter)));
  }

  $html .= $self->toggle('Tracks',$self->render_track_table);
  $html .= div({-style=>'text-align:center'},$self->render_select_browser_link('button'));
  return $html;
}

sub render_track_table {
    my $self = shift;
    my $listing_class = $self->data_source->track_listing_class;
    eval "require $listing_class;1" or die $@ unless $listing_class->can('new');
    my $tlr = $listing_class->new($self);
    return $tlr->render_track_listing.$self->html_frag('html5',$self->state);
}

# Render Multiple Choices - 
sub render_multiple_choices {
    my $self     = shift;
    my $features = shift;
    my $terms2hilite = shift;
    my $karyotype = Bio::Graphics::Karyotype->new(source   => $self->data_source,
						  language => $self->language);
    $karyotype->add_hits($features);
    return $karyotype->to_html($terms2hilite);
}

# Render Global Config - Returns the HTML for the Preferences page.
sub render_global_config {
    my $self     = shift;
    my $settings = $self->state;

    my @widths = split /\s+/, $self->setting('image widths');
    @widths = ( 640, 800, 1024 ) unless @widths;
    my @key_positions = qw(between bottom);
    push @key_positions, qw(left right)
        if Bio::Graphics::Panel->can('auto_pad');

    my $feature_highlights = $settings->{h_feat}
        ? join ' ',
        map {"$_\@$settings->{h_feat}{$_}"} keys %{ $settings->{h_feat} }
        : '';

    my $region_highlights = $settings->{h_region}
        ? join ' ', @{ $settings->{h_region} }
        : '';

    my %seen;

    my $region_size = $settings->{region_size} || 0;
    my @region_size  = shellwords($self->data_source->global_setting('region sizes'));
    my @region_sizes = grep {!$seen{$_}++} 
                          sort {$b<=>$a}
                             grep {defined $_ && $_ > 0} ($region_size,@region_size);
    my $content
        = start_form( -name => 'display_settings', -id => 'display_settings' )
        . div(
	       table ({-border => 0, -cellspacing=>0, -width=>'100%'},
		      TR(
			  
			  td( b(  checkbox(
				      
				      -name     => 'grid',
				      -label    => $self->translate('SHOW_GRID'),
				      -override => 1,
				      -checked  => $settings->{grid} || 0,
				      -onChange => 'Controller.set_display_option(this.name,this.checked ? 1 : 0)', 
				  )
			      )
			  ),
			  td( b( $self->translate('Image_width') ),
			      br,
			      radio_group(
				  -name     => 'width',
				  -values   => \@widths,
				  -default  => $settings->{width},
				  -override => 1,
				  -onChange => 'Controller.set_display_option(this.name,this.value)', 
			      ),
			  ),
			  td( span(
				  { -title => $self->translate('FEATURES_TO_HIGHLIGHT_HINT') },
				  b( $self->translate('FEATURES_TO_HIGHLIGHT') ),
				  br,
				  textfield(
				      -id       => 'h_feat',
				      -name     => 'h_feat',
				      -value    => $feature_highlights,
				      -size     => 50,
				      -override => 1,
				      -onChange => 'Controller.set_display_option(this.name,this.value)', 
				  ),
				  a({-href=>'javascript:void(0)',
				     -onClick=>'Controller.set_display_option("h_feat","_clear_");$("h_feat").value=""'},
				    $self->translate('CLEAR_HIGHLIGHTING'))
			      ),
			  ),
		      ),
		      TR(
			  td( $self->data_source->cache_time
			      ? ( b(  checkbox(
					  -name     => 'cache',
					  -label    => $self->translate('CACHE_TRACKS'),
					  -override => 1,
					  -checked  => $settings->{cache},
					  -onChange => 'Controller.set_display_option(this.name,this.checked?1:0)'
				      )
				  )
			      )
			      : ()
			  ),

			  td('&nbsp;'),
			  
			  td( span(
				  { -title => $self->translate('REGIONS_TO_HIGHLIGHT_HINT') },
				  b( $self->translate('REGIONS_TO_HIGHLIGHT') ),
				  br,
				  textfield(
				      -id       => 'h_region',
				      -name     => 'h_region',
				      -value    => $region_highlights,
				      -size     => 50,
				      -override => 1,
				      -onChange    => 'Controller.set_display_option(this.name,this.value)', 
				  ),
				  a({-href=>'javascript:void(0)',
				     -onClick=>'Controller.set_display_option("h_region","_clear_");$("h_region").value=""'
				    },
				    $self->translate('CLEAR_HIGHLIGHTING'))
			      ),
			  ),
		      ),
		      TR(
			  td( { -align => 'left' },
			      b(  checkbox(
				      -name     => 'show_tooltips',
				      -label    => $self->translate('SHOW_TOOLTIPS'),
				      -override => 1,
				      -checked  => $settings->{show_tooltips},
				      -onChange => 'Controller.set_display_option(this.name,this.checked?1:0)'
				  ),
			      )
			  ),
			  td('&nbsp;'),
			  td( $self->setting('region segment')
			      ? ( b( $self->translate('Region_size') ),
				  br,
				  popup_menu(
				      -name     => 'region_size',
				      -default  => $settings->{region_size},
				      -values   => \@region_sizes,
				      -override => 1,
				      -onChange   => 'Controller.set_display_option(this.name,this.value)',
				  ),
				  
			      )
			      : (),
			  ),
		      ),
		      TR(
			  td( {   -colspan => 3,
				  -align   => 'right'
			      },
			      b( submit( -name => $self->translate('Update_settings') ) )
			  )
		      )
	       )
	) . end_form();


    return div($content);

}

# Clear Hilights - Returns the HTML for the "Clear Highligting" link.
sub clear_highlights {
    my $self = shift;
    my $link = a({-style   => 'font-size:9pt',
		  -href    => 'javascript:void(0)',
		  -onClick => 'Controller.set_display_option("h_feat","_clear_");Controller.set_display_option("h_region","_clear_")'
		 },
		 $self->translate('CLEAR_HIGHLIGHTING'));
}
											
# Render Select Track Link - Returns the HTML for the "Select Tracks" button on the main browser page.
sub render_select_track_link {
    my $self  = shift;
    my $title = $self->translate('SELECT_TRACKS');
    return button({-name=>$title,
		    -onClick => "Controller.select_tab('track_page')",
		  
		  }
	  );
}

sub render_select_clear_link {
    my $self  = shift;

    my $title = $self->translate('CLEAR_FAV');
    my $settings = $self->state;
    my $clear = 1;

    warn "settings  $settings->{show_favorites}" if DEBUG;
    my $showicon =  img({-src   => $self->data_source->button_url."/ficon.png",-border=>0});
    return span(a({-href=>'javascript:void(0)',
		  -onClick => "clearallfav($clear);",
		 },
		 $title),$showicon);
}

# *** Render the save session button ***
sub render_select_saveSession {
my $self = shift;
my $title = 'Save Snapshot';

 return button({-name=>$title,
		           -onClick => '$(\'save_snapshot\').show(); $(\'snapshot_name\').select();',
		          },	   
	        );
}

sub render_select_loadSession {
my $self = shift;
my $title = 'Load Snapshot';

 return button({-name=>$title,
		           -onClick => "Controller.select_tab('saved_snapshots_page');",
		          },	   
	        );
}

sub render_select_favorites_link {
    my $self  = shift;

    my $showfav   = $self->translate('FAVORITES');
    my $showall   = $self->translate('SHOWALL');
    my $refresh   = 'showrefresh';
    my $settings  = $self->state;
    
    my $ison      = $settings->{show_favorites}; 
    my $title     = $ison ? $showall : $showfav;
    my $showicon =  img({-src   => $self->data_source->button_url."/ficon_2.png",-border=>0});
 
    warn "settings  $settings->{show_favorites}" if DEBUG;
    warn "ison = $settings->{show_favorites}" if DEBUG;
    return span(a({-id      => 'show_all_link',
		   -class  => $settings->{show_favorites} ? 'favorites_only' : '',
		   -href    =>'javascript:void(0)',
		   -onClick => "updateTitle(this)"
		  },$title),$showicon);
}


# Render Select Browser Link - Returns the HTML for the "Back to Browser" button/link.
sub render_select_browser_link {
    my $self  = shift;
    my $style  = shift || 'button';
    my $settings = $self->state;
    my $title = $self->translate('BACK_TO_BROWSER');
    if ($style eq 'button') {
	    return button({-name=>$title,
		           -onClick => "Controller.select_tab('main_page')",
		          }
	        );
    } elsif ($style eq 'link') {
	    return a({-href=>'javascript:void(0)',
		      -onClick => "Controller.select_tab('main_page')"},
		     $title);
    }
}

# Render Community Tracks Section - Returns the content of the "Community Tracks" tab.
sub render_community_tracks_section {
    my $self = shift;
    my $userdata = $self->user_tracks;
    my $html = $self->is_admin? h2({-style=>'font-style:italic;background-color:yellow'}, $self->translate('ADMIN_MODE_WARNING')) : "";
	$html .= div({-id => "community_tracks"}, $self->render_community_track_listing);
	$html = div({-style => 'margin: 1em;'}, $html);
	return $html;
}

# *** Render select snapshots. ****
sub render_saved_snapshots_section {
    my $self = shift;
    my $userdata = $self->user_tracks;
    my $html = $self->is_admin? h2({-style=>'font-style:italic;background-color:yellow'}, $self->translate('ADMIN_MODE_WARNING')) : "";
# Snapshot page rendering is done in the snapshotmanager.pm file
	$html .= div({-id => "snapshots_page"}, $self->Bio::Graphics::Browser2::Render::SnapshotManager::render_saved_snapshots_listing);
	$html = div({-style => 'margin: 1em;'}, $html);
	return $html;
}



# Render Custom Tracks Section - Returns the content of the "Custom Tracks" tab.
sub render_custom_tracks_section {
    my $self = shift;
    my $userdata = $self->user_tracks;
    my $html = $self->is_admin? h2({-style=>'font-style:italic;background-color:yellow'}, $self->translate('ADMIN_MODE_WARNING')) : "";
	$html .= div({-id => "custom_tracks"}, $self->render_custom_track_listing);
	$html .= $self->userdata_upload;
	$html = div({-style => 'margin: 1em;'}, $html);
	return $html;
}

# Userdata Upload - Renders an "Add custom tracks" links in the Uploaded Tracks section.
sub userdata_upload {
    my $self     = shift;
    my $url      = url(-absolute=>1,-path_info=>1);

    my $html     = '';
    my $upload_label = $self->translate('UPLOAD_FILE');
	my $mirror_label = $self->translate('MIRROR_FILE');
    my $remove_label = $self->translate('REMOVE');
    my $new_label    = $self->translate('NEW_TRACK');
    my $from_text    = $self->translate('FROM_TEXT');
    my $from_file    = $self->translate('FROM_FILE');
	my $from_url     = $self->translate('FROM_URL');
    my $help_link     = $self->annotation_help;
    $html         .= p({-style=>'margin-left:10pt;font-weight:bold'},
		       $self->translate('ADD_YOUR_OWN_TRACKS') ,':',
		       a({-href=>"javascript:addAnUploadField('custom_list_start', '$url', '$new_label',    '$remove_label', 'edit','$help_link')"},
			 "[$from_text]"),
		       a({-href=>"javascript:addAnUploadField('custom_list_start', '$url', '$mirror_label', '$remove_label', 'url','$help_link')"},
			 "[$from_url]"),
		       a({-href=>"javascript:addAnUploadField('custom_list_start', '$url','$upload_label',  '$remove_label' , 'upload','$help_link')",
			  -id=>'file_adder',
			 },"[$from_file]"));
	$html       .= div({-id=>'custom_list_start'},'');
    return $html;
}

# Render Community Track Listing - Returns the HTML listing of public tracks available to a user.
sub render_community_track_listing {
	my $self = shift;
	my $globals	= $self->globals;
	my $html = h1({-style => "display: inline-block; margin-right: 1em;"}, $self->translate('COMMUNITY_TRACKS'));
	my $search = $_[0] || "";
	my $offset = $_[1] || 0;
	my $usertracks = $self->user_tracks;
	
	my @requested_tracks = $usertracks->get_public_files(@_) if @_;
	
	# Calculate the value for the next pagination
	my $max_files = $globals->public_files;
	my $total_tracks = $usertracks->public_count($search);
	my $track_limit = $search? @requested_tracks : $max_files;
	my $tracks_displayed = ($track_limit < (@requested_tracks? @requested_tracks : $total_tracks))? $track_limit : (@requested_tracks? @requested_tracks : $total_tracks);
	my $tracks_remaining = $total_tracks - ($offset + $tracks_displayed);
	my $tracks_before = $offset;
	
	my $tracks_next = ($track_limit < $tracks_remaining)? $track_limit : $tracks_remaining;
	my $next_offset = $offset + $track_limit;
	my $tracks_previous = ($max_files < $tracks_before)? $max_files : $tracks_before;
	my $previous_offset = $offset - $globals->public_files;
	$previous_offset    = 0 if $previous_offset < 0;
	
	my $first_number = $offset + 1;
	my $last_number = $offset + $tracks_displayed;

	my $autocomplete = '';

	if ($self->setting('autocomplete')) {
	    my $spinner_url = $self->data_source->button_url.'/spinner.gif';
	    $autocomplete = <<END
<span id="indicator2" style="display: none">
  <img src="$spinner_url" />
</span>
<div id="autocomplete_upload_filter" class="autocomplete"></div>
END
	}
	
	# Create the HTML for the title & header
	$html .= span({-style => "display: inline-block;"},
		start_form({-action => "javascript:void(0);", 
                            # The return here is necessary to stop the form from ACTUALLY submitting.
			    -onsubmit => "return searchPublic(\$('public_search_keyword').value);"
			   }), 
		input({-type => "hidden", -name => "offset", 
		       -value => $offset, -id => "community_display_offset"}),
		ucfirst $self->translate('FILTER') . ":",
		input({
		    -type => "text",
		    -name => "keyword",
		    -id => "public_search_keyword",
		    -style => "width:200px",
		    -value => $search || ($self->globals->user_accounts? $self->translate('ENTER_KEYWORD') . 
					  " " . $self->translate('OR_USER') : $self->translate('ENTER_KEYWORD')),
		    -onClick => "this.value='';"
		}),
		input({-type => "submit", -value => "Search"}),
		($tracks_previous > 0)? a({-href => '#', 
					   -onClick => "return searchPublic(\"$search\", $previous_offset);"}, 
					  "[" . $self->translate('PREVIOUS_N', $tracks_previous) . "]") . "&nbsp;" : "",
		button(-label=>$self->tr('CLEAR'),
		       -onClick=>"\$('public_search_keyword').value='';searchPublic('',$previous_offset);"),
		ucfirst $self->translate('SHOWING'). " "
		. (($total_tracks > 0)? $self->translate('N_TO_N_OUT_OF', $first_number, $last_number) : "") . " " 
		. $self->translate('N_FILES', $total_tracks)
		. ($search? (" " . $self->translate("MATCHING", $search)) : "")
		. ".",
		($tracks_next > 0)? "&nbsp;" . a({-href => '#', -onClick => "return searchPublic(\"$search\", $next_offset);"}, 
						 "[" . $self->translate('NEXT_N', $tracks_next) . "]") : "",
		end_form(),
		$autocomplete
	);
	
	# Add the results
	if ($search || $offset) {
		$html .= @requested_tracks 
		    ? $self->list_tracks("public", @requested_tracks) 
		    : p($self->translate('NO_PUBLIC_RESULTS', $search));
	} else {
		$html .= $self->list_tracks("public");
	}
	return $html;
}

# Render Custom Track Listing - Returns the HTML listing of public, uploaded, imported and shared tracks added to a session, and a section to add more.
sub render_custom_track_listing {
	my $self = shift;
	my $html = h1($self->translate('UPLOADED_TRACKS'));

	$html .= a( {
	    -href => $self->annotation_help,
	    -target => '_blank'
		    },
		    i('['.$self->translate('HELP_FORMAT_UPLOAD').']')
	    );
	$html .= $self->list_tracks;
	return $html;
}

# List Tracks - Renders a visual listing of an array of tracks. No arguments creates the standard "my tracks" listing.
sub list_tracks {
    my $self = shift;
    my $userdata = $self->user_tracks;
    my $listing_type = shift || "";
    # If we've been given input, use the input. 
    # If we've been given the public type, use that, or default to all of the current user's tracks.
    my @tracks = @_? @_ 
	: (($listing_type =~ /public/)  && ($userdata->database == 1))
	? $userdata->get_public_files 
	: $userdata->tracks;
    my $track_type = $listing_type;

    $track_type .= " available" if $listing_type =~ /public/;
	
    # Main track roll code.
    if (@tracks) {
	my $count = 0;
	my @rows = map {
	    my $fileid = $_;
	    my $type = $track_type || $userdata->file_type($fileid);
	    
	    my $class         = $self->track_class($count, $type);
	    my $controls      = $self->render_track_controls($fileid, $type);
	    my $short_listing = $self->render_track_list_title($fileid, $type);
	    my $details       = $self->render_track_details($fileid, @tracks? 1 : 0);
	    my $edit_field    = div({-id => $fileid . "_editfield", -style => "display: none;"}, '');
	    $count++;
	    div({
		-id		=> "$fileid",
		-class	=> "custom_track $class",
		-style  => 'padding: 0.5em',
		 },
		 $controls,
		 $short_listing,
		 $details,
		 $edit_field
		);
	} @tracks;
	return join '', @rows;
    } else {
    	return p($self->translate(($track_type =~ /public/i ? 'THERE_ARE_NO_AVAILABLE_TRACKS':'THERE_ARE_NO_TRACKS_YET'), $track_type));
    }
}

# Track Class (Count, Type) - Returns the class for a specific custom track.
sub track_class {
    my $self = shift;
    my $count = shift;
    my $type = shift;
    $type =~ s/\s?available//;
    return $type . "_" . (($count % 2)? "even" : "odd");
}

# Render Track List Title (Track, Type) - Renders the visible HTML which is seen when the details are hidden.
sub render_track_list_title {
    my $self = shift;
    my $fileid = shift;
    my $type = shift;
    $type =~ s/\s?available//;
    my $userdata = $self->user_tracks;
    my $globals = $self->globals;
	
    my $short_name = $userdata->title($fileid);
    if ($short_name =~ /http_([^_]+).+_gbgff_.+_t_(.+)_s_/) {
	my @tracks = split /\+/, $2;
	$short_name = "Shared track from $1 (@tracks)";
    } elsif (length $short_name > 40) {
	$short_name =~ s/^(.{40}).+/$1.../;
    }

    my $is_mine = $userdata->is_mine($fileid);
    my $cursor  = $is_mine ? 'cursor:pointer' : 'cursor:auto';
    my $uploaddb  = $userdata->database;
	
    my @track_labels = $userdata->labels($fileid);
    my $track_labels = join '+', map {CGI::escape($_)} @track_labels;
    my $source_note = span({-class => "source_note"}, $type);
    my $go_there = join(' ',
			map {
			    my $label = $_;
			    my $go_there_script    = "Controller.select_tab('main_page',false);Controller.scroll_to_matching_track('$label')";
			    my $edit_label_script  = "Controller.edit_upload_track_key('$fileid', '$label', this)";
			    my $script             = $is_mine ? "if (event.shiftKey || event.ctrlKey) {$edit_label_script} else {$go_there_script}"
				                              : $go_there_script;
			    my $key   = $self->data_source->setting($label=>'key');
			    $key? (
				'['.
				span({-class => 'clickable',
				      $is_mine ? (-title => $self->tr('EDIT_LABEL')) : (),
				      -onClick         => $script,
				      -contentEditable => $is_mine ? 'true' : 'false',
				     },
				     b($key)
				).
				']'
				) : ''
			} @track_labels);
    my $stat = div(
	{
	    -id => $fileid . "_stat",
	    -style=> "display: inline;"
	},
	''
	);
    my $title = h1(
	{
	    ($is_mine ? (-title => $self->tr('ADD_TITLE')) : ()),
	    -style => "display: inline; font-size: 14pt;$cursor",
	    -onClick         => ($uploaddb && $is_mine)? "Controller.edit_upload_title('$fileid', this)" : "",
	    -contentEditable => ($uploaddb && $is_mine)? 'true' : 'false',
	},
	$short_name
	);
    my $owner;
    if ($globals->user_accounts) {
	my $owner_name = $userdata->owner_name($fileid);
	my $users      = $self->userdb;
	my ($fullname,$email)   = $users->accountinfo_from_username($owner_name);
	$email ||= '';
	my $email_link          = a({-href=>"mailto:$email"},$email);
	$fullname             ||= $owner_name;
	$owner = $self->translate("UPLOADED_BY") . " " . b($fullname).($email ? " &lt;${email_link}&gt;" : '');
    } else { 
	$owner = '';
    }
    
    return span(
	{-style => "display: inline;"},
	$stat,
	$title,
	$owner,
	br(),
	$go_there,
	) . $source_note;
}

# Render Track Controls (Track Name, Type) - Renders the HTML for the main track controls in the custom track listing.
sub render_track_controls {
	my $self = shift;
	my $fileid = shift;
	my $type = shift;
	my $userdata = $self->user_tracks;
	my $userid   = $userdata->{userid}||'';
	my @track_labels = $userdata->labels($fileid);
	my $track_labels = join '+', map {CGI::escape($_)} @track_labels;
	my $globals = $self->globals;
	
	my $buttons = $self->data_source->globals->button_url;
	
	my $controls;
	# Conditional controls, based on the type of track.
	if ($userdata->is_mine($fileid)) {
	    # The delete icon,
	    $controls .= '&nbsp;' . img(
		{
		    -src     	 => "$buttons/trash.png",
		    -style  	 => 'cursor:pointer',
		    -onMouseOver => 'GBubble.showTooltip(event,"'.$self->translate('DELETE').'",0)',
		    -onClick     => "deleteUpload('$fileid')"
		}
		);
	    # The sharing icon, if it's an upload.
	    $controls .= '&nbsp;' . img(
		{
		    -src         => "$buttons/share.png",
		    -style       => 'cursor:pointer',
		    -onMouseOver => 'GBubble.showTooltip(event,"'.$self->translate('SHARE_WITH_OTHERS').'",0)',
		    -onClick     => "Controller.get_sharing(event,'url:?action=share_track;track=$track_labels')"
		}
		) if ($type =~ /upload/ && !$userdata->database);
	}
	if ($type !~ /available/) {
	    if ($type =~ /(public|shared)/) {
		# The "remove" [x] link.
		$controls .= '&nbsp;' . a(
		    {
			-href     	 => "javascript: void(0)",
			-onMouseOver => 'GBubble.showTooltip(event,"'.$self->translate('REMOVE_FROM_MY_SESSION').'",0,200)',
			-onClick     => "unshareFile('$fileid', '$userid')"
		    },
		    "[X]"
		    );
	    }
	} else {
	    $userid ||= '';
	    $controls .= '&nbsp;' . a(
		{
		    -href	 => "javascript:void(0);",
		    -onClick => "shareFile('$fileid', '$userid')"
		},
		'['.$self->translate('SHARING_ADD_USER').']'
		);
	}
	
	return span(
		{
			-class => "controls",
			-style => "display: inline; padding: 0.3em;"
		}, $controls
	);
}

# Render Track Details (Track Name, Display?) - Renders the track listing details section.
sub render_track_details {
	my $self = shift;
	my $fileid = shift;
	my $display = shift || 0;
	my $userdata = $self->user_tracks;
	my $globals	= $self->globals;
	my $random_id = 'upload_'.int rand(9999);
	my $is_mine   = $userdata->is_mine($fileid);
	my $cursor  = $is_mine ? 'cursor:pointer' : 'cursor:auto';	
	my $description = div(
		{
		    ($is_mine ? (-title           => $self->tr('ADD_DESCRIPTION')) : ()),
		    -style           => $cursor,
		    -id              => $fileid . "_description",
		    -onClick         => $is_mine ? "Controller.edit_upload_description('$fileid', this)" : "",
		    -contentEditable => $is_mine ? 'true' : 'false',
		},
	    $userdata->description($fileid) || $self->translate($is_mine ? 'ADD_DESCRIPTION' : 'NO_DESCRIPTION')
	);
	my $source_listing = div(
		{-style => "margin-left: 2em; display: inline-block;"},
		$self->render_track_source_files($fileid)
	);
	my $sharing = ($userdata->database == 1)? div(
		{
			-style => "margin-left: 2em; display: inline;",
			-class => "sharing"
		},
		$self->render_track_sharing($fileid)
	) : "";
	
	my $status    = $userdata->status($fileid) || 'complete';
	my $status_box = div(
	    div({-id=>"${random_id}_form", -style=>"display: none;"},'&nbsp;'),
	    div({-id=>"${random_id}_status", -style=>"display: none;"},
		i($status),
		a(
		    {
			-href    =>'javascript:void(0)',
			-onClick => "Controller.monitor_upload('$random_id','$fileid')",
		    },
		    $self->translate('INTERRUPTED_RESUME')
		)
	    )
	    );
	
	return div(
		{
			-style => $display? "display: block;" : "display: none;",
			-class => "details"
		},
		i($description),
		$source_listing,
	        br(),
		$sharing,
		$status_box
	);
}

# Render Track Source Files (Track) - Renders the HTML listing of a track's source files.
sub render_track_source_files {
	my $self   = shift;
	my $fileid = shift;
	my $userdata     = $self->user_tracks();
	my @source_files = $userdata->source_files($fileid);
	my ($conf_name, $conf_modified, $conf_size) = $userdata->conf_metadata($fileid);
	$conf_modified ||= 0;
	$conf_size     ||=0;
	my $mirror_url = $userdata->is_mirrored($fileid);
	my $source_listing =
		b($self->translate('SOURCE_FILES')) .
		ul(
		    {-style => "margin: 0; padding: 0; list-style: none;"},
		    li(
			[map {
			    a( {
				-href => $mirror_url || "?userdata_download=$_->[0];track=$fileid",
				-style	=> "display: inline-block; width: 30em; overflow: hidden;"
			       },
			       $_->[0]
				).
				span({-style => "display: inline-block; width: 15em;"}, scalar localtime($_->[2])).
				span({-style => "display: inline-block; width: 10em;"}, $_->[1],'bytes').
				span(
				    ($_->[1] <= MAXIMUM_EDITABLE_UPLOAD && -T $_->[3] && $userdata->is_mine($fileid))?
				    $mirror_url?
				    a( {
					-href => "javascript:void(0)",
					-onClick => "reloadURL('$fileid','$mirror_url')"
				       },
				       $self->translate('RELOAD_FROM', $mirror_url)
				    ) : 
				    a( {
					-href    => "javascript:void(0)",
					-onClick => "editUploadData('$fileid','$_->[0]')"
				       },
				       $self->translate('EDIT_BUTTON')
				    )
				    : '&nbsp;'
				)
			 } @source_files]
		    ),
		    li(
			a( {
			    -href	=> "?userdata_download=conf;track=$fileid",
			    -style	=> "display: inline-block; width: 30em;"
			   },
			   $self->translate('CONFIGURATION')
			).
			span({-style => "display: inline-block; width: 15em;"}, scalar localtime $conf_modified).
			span({-style => "display: inline-block; width: 10em;"}, "$conf_size bytes").
			span(
			    ($userdata->is_mine($fileid))
			    ? a({
				-href    => "javascript:void(0)",
				-onClick => "editUploadConf('$fileid')"
			      }, $self->translate('EDIT_BUTTON')
			    ) 
			    : "&nbsp;"
			)
		    )
		);
	return $source_listing;
}

# Render Track Sharing (Track) - Renders the HTML listing of a track's sharing properties.
sub render_track_sharing {
    my $self = shift;
    my $fileid = shift;
    my $globals = $self->globals;
    my $userdb = $self->userdb if $globals->user_accounts;
    my $userdata = $self->user_tracks;
    
    #Building the users list.
    my $sharing_policy = $userdata->permissions($fileid);
    my @users = $userdata->shared_with($fileid);
    $_ = b(($globals->user_accounts)
	   ? $userdb->username_from_userid($_) : "an anonymous user") . 
	   "&nbsp;" . 
	   a({-href => "javascript:void(0)", -onClick => "unshareFile('$fileid', '$_')"}, "[X]") . "" foreach @users;
    my $userlist = join (", ", @users);
	
    my $sharing_content = b($self->translate('SHARING')) . br() . $self->translate('TRACK_IS') . " ";
    if ($userdata->is_mine($fileid) == 0) {
	my $count = ($sharing_policy eq "public")? $userdata->public_users($fileid) : $userdata->shared_with($fileid);
	$sharing_content .= b(($sharing_policy =~ /(casual|group)/)? lc $self->translate('SHARED_WITH_YOU') :  lc $self->translate('SHARING_PUBLIC'));
	$sharing_content .= ", " . $self->translate('USED_BY') . "&nbsp;" .  ($count? b($count) . "&nbsp;" . $self->translate('USERS') . "." : $self->translate('NO_ONE')) unless $sharing_policy =~ /casual/;
    } else {
	my %sharing_type_labels = ( private => $self->translate('SHARING_PRIVATE'),
				    casual  => $self->translate('SHARING_CASUAL') ,
				    group   => $self->translate('SHARING_GROUP')  ,
				    public  => $self->translate('SHARING_PUBLIC') );
	$sharing_content .= Select(
	    {-onChange => "changePermissions('$fileid', this.options[this.selectedIndex].value.toLowerCase())"},
	    map {
		option(
                    {
			-value => $_,
			($sharing_policy =~ /$_/i)? (-selected => "selected") : ()
		    },
		    $sharing_type_labels{$_}
		    )
	    } keys %sharing_type_labels
	    );
	
	my $sharing_help = $self->translate('SHARING_HELP');
		
	$sharing_content .= "&nbsp;" . a({-href => "javascript:void(0)", 
					  -onMouseOver => "GBubble.showTooltip(event,'$sharing_help',0,300);"}, 
					 "[?]");
	$sharing_content .= "&nbsp;" . $self->translate('SHARED_WITH') . 
	                    "&nbsp;" .  ($userlist? "$userlist" : $self->translate('NO_ONE')
			    )   if ($sharing_policy =~ /(casual|group)/);
	if ($sharing_policy =~ /public/) {
	    my $count = $userdata->public_users($fileid);
	    $sharing_content .= "&nbsp;" . 
		$self->translate('USED_BY') . 
		"&nbsp;" .  ($count? b($count) . 
			     "&nbsp;" . $self->translate('USERS') . "." : $self->translate('NO_ONE'));
	}
		
	if ($sharing_policy =~ /casual/) {
	    my $sharing_url = $userdata->sharing_link($fileid);
	    my $sharing_link = a({-href => $sharing_url}, $sharing_url);
	    $sharing_content .= br() . $self->translate('SHARE_WITH_THIS_LINK');
	    $sharing_content .= $sharing_link;
	}
		
	if ($sharing_policy =~ /group/) {
	    my $id = 'username_entry_'.int(rand(100000));
	    my $add_box = "&nbsp;" . input(
		{
		    -length => 60,
		    -style  => 'width:300px',
		    -class  => 'username_entry',
		    -id     => $id,
		    -value => $self->translate('ENTER_SOMETHING_HERE', 
					       (($globals->user_accounts)
						? $self->translate('USERNAME_OR_USER_ID') 
						: $self->translate('USER_ID'))),
		    -onFocus => "this.clear()"
		});
	    my $add_autocomplete = div({-id=>"${id}_choices",
					-class=>'autocomplete usersearch'},'') if $self->setting('autocomplete');
	    my $add_link = "&nbsp;" . a(
		{
		    -href => "javascript: void(0)",
		    -onClick => "shareFile('$fileid', this.previous('input').getValue())",
		},
		$self->translate('ADD_BUTTON') );
	    $sharing_content .= $add_box . $add_autocomplete . $add_link;
	};
    }
    return $sharing_content;
}

sub segment2link {
    my $self = shift;

    my ($segment,$label) = @_;
    
    my $source = $self->data_source;
    return  a({-href=>"?name=$segment"},$segment) unless ref $segment;

    my $ref = $segment->seq_id;
    my ($start,$stop) = ($segment->start,$segment->end);
    my $bp = $stop - $start;
    $label ||= segment_str($segment);
    $ref||='';  # get rid of uninit warnings
    return a({-href=>"?ref=$ref;start=$start;stop=$stop"},$label);
}

sub tableize {
  my $self              = shift;
  my ($array,$cols,$labelnames,$row_labels,$column_labels) = @_;
  return unless @$array;
  my $settings = $self->state;

  my $columns = $cols || 
       $self->data_source->global_setting('config table columns') || 3;
  my $rows    = int( @$array/$columns + 0.99 );

  # gets the data for the defined 'category table(s)'
  my (@column_labels,@row_labels);
  if ($row_labels && $column_labels) {
      @row_labels       = @$row_labels;
      @column_labels    = @$column_labels;
      $rows             = @row_labels;
      $columns          = @column_labels;
  }

  my $cwidth = int(100/$columns+0.5) . '%';
 
  my $html = start_table({-border=>0,-width=>'100%'});

  if (@column_labels) {
      $html.="<tr valign='top'><td></td>";
      for (my $column=0;$column<$columns;$column++) {
	  $html .= "<td><b>$column_labels[$column]</b> </td>";
      }
      $html.="</tr>";
  }

  for (my $row=0;$row<$rows;$row++) {
    # do table headers
    $html .= qq(<tr class="searchtitle" valign="top">);
    $html .= "<td><b>$row_labels[$row]</b></td>" if @row_labels;
    for (my $column=0;$column<$columns;$column++) {
	my $label    = $labelnames->[$column*$rows + $row] || '&nbsp;';
	my $checkbox = $array->[$column*$rows + $row] || '&nbsp;';
  
	# de-couple the checkbox and label click behaviors
	$checkbox =~ s/\<\/?label\>//gi;
	if ($label =~/^=/) {
          $label = '&nbsp;';
          $checkbox = '&nbsp;';
        }
	my $class = $settings->{features}{$label}{visible} ? 'activeTrack' : '';

	$html .= td({-width=>$cwidth,-style => 'visibility:visible',-class=>$class},
		    span({ -id => "notselectedcheck_${label}", 
			   -class => 'notselected_check'},$checkbox));
    }
    $html .= "</tr>\n";
  }
  $html .= end_table();
}

sub subtrack_counts {
    my $self  = shift;
    my $label = shift;
    my $stt   = $self->create_subtrack_manager($label) or return;
    return $stt->counts;
}

sub subtrack_table {
    my $self          = shift;
    my $label         = shift;
    my $stt           = $self->create_subtrack_manager($label);
    return $stt->selection_table($self);
}

#### generate the fragment of HTML for printing out the examples
sub examples {
  my $self = shift;
  my $examples = $self->setting('examples') or return;
  my @examples = shellwords($examples);
  return unless @examples;
  my @urls = map { a({-href=>"?name=".escape($_)},$_) } @examples;
  return b($self->translate('Examples')).': '.join(', ',@urls).". ";
}

######################### code for the search box and navigation bar ###################
sub plugin_menu {
  my $self = shift;
  my $settings = $self->state;
  my $plugins  = $self->plugins;

  my $labels   = $plugins->menu_labels;

  my @plugins  = grep {$plugins->plugin($_)->type ne 'trackfilter'}  # track filter gets its own special position
                 sort {$labels->{$a} cmp $labels->{$b}} keys %$labels;

  # Add plugin types as attribute so the javascript controller knows what to do
  # with each plug-in
  my %attributes = map {
    $_ => {
      'plugin_type' => $plugins->plugin($_)->type(),
      'track_name'  => "plugin:".$plugins->plugin($_)->name(),
      }
    }
    keys %$labels;

  return unless @plugins;

  return join(
    '',
    popup_menu(
	-name       => 'plugin',
	-id       => 'plugin',
	-values     => \@plugins,
	-labels     => $labels,
	-attributes => \%attributes,
	-default    => $settings->{plugin},
      ),
    '&nbsp;',
    button(
      -name     => 'plugin_action',
      -value    => $self->translate('Configure'),
      -onClick => 'Controller.configure_plugin("plugin_configure_div");'
    ),
    '&nbsp;',
    button(
        -name    => 'plugin_action',
        -value   => $self->translate('Go'),
        -onClick => 'var select_box = document.pluginform.plugin;'
            . q{var plugin_type = select_box.options[select_box.selectedIndex].attributes.getNamedItem('plugin_type').value;}
            . 'Controller.plugin_go('
            . 'document.pluginform.plugin.value,'
            . 'plugin_type,' . '"'
            . $self->translate('Go') . '",'
            . '"form"' . ');',
        ),
  );
}


# plugin configuration form for balloon content
sub plugin_configuration_form {
    my $self = shift;
    my $plugin = shift;

    my $plugin_type = $plugin->type;
    my $plugin_name = $plugin->name;
    my $plugin_id   = $plugin->id;

    print CGI::header(-type=>'text/html',     
		      -cache_control =>'no-cache');
    print start_form(
		  -name     => 'configure_plugin',
		  -id       => 'configure_plugin',
		  ),
	  button(-value => $self->translate('Cancel'),
 		 -onClick=>'Balloon.prototype.hideTooltip(1)'),
	  button(-value => $self->translate('Configure_plugin'),
 		 -onClick=>'Controller.reconfigure_plugin('
                 . '"'.$self->translate('Configure_plugin').'"'
                 . qq(, "plugin:$plugin_id")
                 . qq(, "plugin_configure_div")
                 . qq(, "$plugin_type")
                 . qq(, this.parentNode)
		 . ');Balloon.prototype.hideTooltip(1)'),
          $plugin->configure_form(),
          end_form();
}

# wrap arbitrary HTML in a named div
sub wrap_in_div {
    my $self   = shift;
    my $div_id = shift;
    return div({-id=>$div_id},@_);
}

# Wrap the plugin configuration html into a form and tie it into the controller 
sub wrap_plugin_configuration {
    my $self        = shift;
    my $plugin_base = shift or return '';
    my $plugin      = shift or return '';
    my $config_html = $plugin->configure_form();

    my $return_html = start_form(
        -name     => 'configure_plugin',
        -id       => 'configure_plugin',
        -onSubmit => 'return false;',
    );
    if ($config_html) {
        my $plugin_type        = $plugin->type;
        my $plugin_name        = $plugin->name;
        my $plugin_id          = $plugin->id;
	my @plugin_description = $plugin->description;
        my @buttons;

        # Cancel Button
        push @buttons,
            button(
            -name    => 'plugin_button',
            -value   => $self->translate('CANCEL'),
            -onClick => 'Controller.wipe_div("plugin_configure_div");'
            );

        # Configure Button

        # Supplies the track name and the track div which I'm not really
        # happy with
        push @buttons,
            button(
            -name    => 'plugin_button',
            -value   => $self->translate('Configure_plugin'),
            -onClick => 'Controller.reconfigure_plugin("'
                . $self->translate('Configure_plugin') . '", "'
                . "plugin:$plugin_id"
                . '","plugin_configure_div","'
                . $plugin_type . '");'
            );
        if ( $plugin_type eq 'finder' ) {
            push @buttons,
                button(
                -name    => 'plugin_button',
                -value   => $self->translate('Find'),
                -onClick => 'Controller.plugin_go("'
                    . $plugin_base . '","'
                    . $plugin_type . '","'
                    . $self->translate('Find') . '","'
                    . 'config' . '")',
                );
        }
        elsif ( $plugin_type eq 'dumper' ) {
            push @buttons,
                button(
                -name    => 'plugin_button',
                -value   => $self->translate('Go'),
                -onClick => 'Controller.plugin_go("'
                    . $plugin_base . '","'
                    . $plugin_type . '","'
                    . $self->translate('Go') . '","'
                    . 'config' . '")',
                );
        }

        # Start adding to the html
        $return_html .= h1(
              $plugin_type eq 'finder'
            ? $self->translate('Find')
            : $self->translate('Configure'),
            $plugin_name,
        );
	$return_html .= div({-style=>'font-size:small'},@plugin_description);

        my $button_html = join( '&nbsp;',
            @buttons[ 0 .. @buttons - 2 ],
            b( $buttons[-1] ),
        );

        $return_html .= join '', $button_html, $config_html, p(),
            $button_html,;
    }
    else {
        $return_html .= join '', p( $self->translate('Boring_plugin') ),
            b(
            button(
                -name    => 'plugin_button',
                -value   => $self->translate('CANCEL'),
                -onClick => 'Controller.wipe_div("plugin_configure_div");'
            )
            );
    }
    $return_html .= end_form();

    return $return_html;

}

sub wrap_track_in_track_div {
    my $self       = shift;
    my %args       = @_;
    my $track_id      = $args{'track_id'};
    my $track_name    = $args{'track_name'};
    my $track_html    = $args{'track_html'};

    # track_type used in register_track() javascript method
    my $track_type = $args{'track_type'} || 'standard';

    my $section = $self->get_section_from_label($track_id);
    my $class   = $track_id =~ /scale/i ? 'scale' : 'track';

    return div(
        {   -id    => "track_" . $track_id,
            -class => $class,
        },
        $track_html
        )
        . qq[<script type="text/javascript" language="JavaScript">Controller.register_track("]
	. $track_id   . q[", "]
        . $track_name . q[", "]
        . $track_type . q[", "]
        . $section
        . q[");</script>];
}

sub do_plugin_header {
    my $self   = shift;
    my $plugin = shift;
    my $cookie = shift;
    my ( $mime_type, $attachment ) = $plugin->mime_type;
    print header(
        -cookie  => $cookie,
        -type    => $mime_type,
        -charset => $self->translate('CHARSET'),
        $attachment ? ( -attachment => $attachment ) : (),
    );
}

# Slider Table - Returns the HTML for the zooming and panning controls.
sub slidertable {
  my $self    = shift;
  my $state   = $self->state;

  # try to avoid reopening the database -- recover segment
  # and whole segment lengths from our stored state if available
  my $span  = $state->{view_stop} - $state->{view_start} + 1;
  my $max   = $self->thin_whole_segment->length;

  my $buttonsDir    = $self->data_source->button_url;

  my $half_title = $self->data_source->unit_label(int $span/2);
  my $full_title = $self->data_source->unit_label($span);
  my $half       = int $span/2;
  my $full       = $span;
  my $fine_zoom  = $self->get_zoomincrement();

  my $show   = $self->translate('Show').' ';

  my @lines =
    (image_button(-src     => "$buttonsDir/green_l2.gif",
		  -name=>"left $full",
		  -title   => "left $full_title",
		  -onClick => "Controller.scroll('left', 1)"
     ),
     '&nbsp;',
     image_button(-src=>"$buttonsDir/green_l1.gif",-name=>"left $half",
		  -title=>"left $half_title",
		  -onClick => "Controller.scroll('left', 0.5)"
     ),
     '&nbsp;',
     image_button(-src=>"$buttonsDir/mminus.png",
		  -name=>"zoom out $fine_zoom",
		  -style=>'background-color: transparent',
		  -title=>"zoom out $fine_zoom",
		  -onClick => "Controller.update_coordinates(this.name)"
     ),
     '&nbsp;',
     $self->zoomBar($span,$max,$show),
     '&nbsp;',
     image_button(-src=>"$buttonsDir/mplus.png",
		  -name=>"zoom in $fine_zoom",
		  -style=>'background-color: transparent',
		  -title=>"zoom in $fine_zoom",
		  -onClick => "Controller.update_coordinates(this.name)",
     ),
     '&nbsp;',
     image_button(-src=>"$buttonsDir/green_r1.gif",-name=>"right $half",
		  -title=>"right $half_title",
		  -onClick => "Controller.scroll('right', 0.5)"
     ),
     '&nbsp;',
     image_button(-src=>"$buttonsDir/green_r2.gif",-name=>"right $full",
		  -title=>"right $full_title",
		  -onClick => "Controller.scroll('right', 1)"
     ),
     '&nbsp;',
    );

  my $str	= join('', @lines);
  return span({-id=>'span'},$str);
}

# this generates the popup zoom menu with the window sizes
sub zoomBar {
  my $self = shift;
  my ($length,$max,$item_label) = @_;
  $item_label ||= '';

  my %seen;
  my @r         = sort {$a<=>$b} $self->data_source->get_ranges();
  $max         *= $self->data_source->unit_divider;

  my @ranges	= grep {!$seen{$self->data_source->unit_label($_)}++ && $_<=$max} sort {$b<=>$a} @r,$length;
  my %labels    = map {$_=>$item_label.$self->data_source->unit_label($_)} @ranges;
  return popup_menu(-class   => 'searchtitle',
		    -name    => 'span',
		    -values  => \@ranges,
		    -labels  => \%labels,
		    -default => $length,
		    -force   => 1,
		    -onChange => 'Controller.update_coordinates("set span "+this.value)',
		   );
}

sub render_ruler_div {
	my $self = shift;

	my $ruler_js = <<RULER;
<script type="text/javascript">
  // <![CDATA[
    createRuler();
  // ]]>
</script>
RULER

    my $settings   = $self->state;
    my $width      = $self->get_image_width($settings);
    my $button_url = $self->data_source->button_url;

    return div({-id => 'ruler_track',
                -style => "position:relative; z-index: 100; width:${width}px; height:0px; margin-left:auto; margin-right:auto;"},
                 div({-id => 'ruler_handle',
                      -style => "width:51px; z-index: 100;"},
                        div({-id      => 'ruler_label',
                             -onMouseUp => 'toggleRuler(false)',
                             -style   => "height:17px; cursor:pointer; text-align:center; visibility:hidden;"},'') .
                        div({-id => 'ruler_icon',
                             -onMouseOver => 'GBubble.showTooltip(event,"'.$self->translate('RULER_TOGGLE_TOOLTIP').'",0)',
                             -onMouseUp => 'toggleRuler(true)',
                             -style => "height:17px; cursor:pointer; position:absolute; top:2px; left:3px;"},
                                img({-src=>"${button_url}/ruler-icon.png",-alt=>'Ruler'}) ) .
                        div({-id => 'ruler_image',
                             -style => "background-image: url(${button_url}/ruler.png); cursor:move; background-size: 100%; display:none;"},'')
            )) . $ruler_js;
}

sub source_menu {
  my $self = shift;

  my $globals  = $self->globals;
  my $username = $self->session->username if $self->session->private;
  my $p        = eval{$self->plugins->auth_plugin};

  my @sources      = $globals->data_sources;
  my $show_sources = $self->setting('show sources');
  $show_sources    = 1 unless defined $show_sources;   # default to true
  @sources         = grep {$globals->data_source_show($_,$username,$p)} @sources;
  my $sources      = $show_sources && @sources > 1;

  my %descriptions = map {$_=>$globals->data_source_description($_)} @sources;
  @sources         = sort {$descriptions{$a} cmp $descriptions{$b}} @sources;

  my %sources      = map {$_=>1} @sources;
  
  my $current_source = $self->data_source->name;
  if (!$sources{$current_source} && 
      $globals->data_source_show($current_source,$username,$p) ) { # for regexp-based sources
      $descriptions{$current_source} = $self->data_source->description;
      @sources          = sort {$descriptions{$a} cmp $descriptions{$b}} (@sources,$current_source);
  }

  return b($self->translate('DATA_SOURCE')).br.
    ( $sources ?
      popup_menu(-name     => 'source',
		 -values   => \@sources,
		 -labels   => \%descriptions,
		 -default  => $self->data_source->name,
		 -onChange => 'this.form.submit()',
		)
	: $globals->data_source_description($self->session->source)
      );
}

# This is the content of the popup balloon that describes the track and gives configuration settings

# This is currently somewhat hacky, hard to extend and needs to be generalized.
# NOTE: to add new configuration rows, the name of the form element must begin with "conf_" and
# the rest must correspond to a valid glyph option.

# BUG: MOVE THIS INTO ITS OWN MODULE!
sub track_config {
    my $self        = shift;
    my $label              = shift;
    my $revert_to_defaults = shift;

    eval 'require Bio::Graphics::Browser2::TrackConfig'
	unless Bio::Graphics::Browser2::Render::TrackConfig->can('new');
    my $c           = Bio::Graphics::Browser2::Render::TrackConfig->new($self);
    return $c->config_dialog($label,$revert_to_defaults);
}

sub cit_link {
    my $self        = shift;
    my $label       = shift;
    return "?display_citation=$label";
}

sub track_citation {
    my $self        = shift;
    my $label       = shift;

    my $state       = $self->state();
    my $data_source = $self->data_source();

    my $length      = $self->thin_segment->length;
    my $slabel      = $data_source->semantic_label($label,$length);
    my $key         = $self->label2key($slabel);

    # citation info:
    my $cit_txt = citation( $data_source, $label, $self->language ) 
	|| $self->tr('NO_TRACK_CITATION');
    my $cit_html;
    my $cit_link = '';
     
    # For verbose citations, add a link to a new window
    if (length $cit_txt > 512) {
       $cit_link = "?display_citation=$label";
       $cit_link =~ s!gbrowse\?!gbrowse/$state->{source}/\?!;
       $cit_link = a(
    	    {
    	      -href    => $cit_link, 
    	      -target  => "citation", #'_NEW',
    	      -onclick => 'GBox.hideTooltip(1)'
    		},
    	    'Click here to display in new window...');    
       $cit_link = p($cit_link);
    }
    $cit_html = p($cit_link||br,$cit_txt);
    my $title    = div({-style => 'background:gainsboro;padding:5px;font-weight:bold'},$key);
    my $download = a({-href=>"?l=$label;f=save+datafile"},$self->tr('DOWNLOAD_ALL'));
    my $id       = $self->tr('TRACK_ID',$label);
    return  p(div({-style=>'text-align:center;font-size:small'},$title,$id,"[$download]"),$cit_html);
}

sub download_track_menu {
    my $self  = shift;
    my $track = shift;
    my $view_start = shift;
    my $view_stop  = shift;

    my $state       = $self->state();
    my $data_source = $self->data_source();

    my $segment;
    if ($track =~ /:overview$/) {
        $segment = $self->thin_whole_segment;
    } elsif ($track =~ /:region$/) {
        $segment = $self->thin_region_segment;
    } else {
        $segment = $self->thin_segment;
        $segment->{start} = $view_start || $segment->{start};
        $segment->{stop}  = $view_stop  || $segment->{stop};
        $segment->{end}   = $view_stop  || $segment->{end};
    }

    my $seqid       = $segment->seq_id;
    my $start       = $segment->start;
    my $end         = $segment->end;
    my $key         = $self->label2key($track);

    my $unload      = 'window.onbeforeunload=void(0)';
    my $byebye      = 'Balloon.prototype.hideTooltip(1)';

    my $segment_str = segment_str($segment);
    
    my @format_options = Bio::Graphics::Browser2::TrackDumper->available_formats($data_source,$track);
    my %foptions       = map {$_=>1} @format_options;
    my $default     = $foptions{$state->{preferred_dump_format}||''} ? $state->{preferred_dump_format}
                                                                     : $foptions{gff3}  ? 'gff3'
								     : $foptions{bed}   ? 'bed'
								     : $foptions{sam}   ? 'sam'
								     : $foptions{vista} ? 'vista'
								     : 'fasta';
    my @radios      = radio_group(-name   => 'format',
				  -values => \@format_options,
				  -default => $default,
				  -labels => {fasta => 'FASTA',
					      gff3  => 'GFF3',
					      genbank => 'Genbank',
					      vista        => 'WIG (peaks+signal)',
					      vista_wiggle => 'WIG (signal)',
					      vista_peaks  => 'WIG (peaks)',
					      bed   => 'WIG',
					      sam   => 'SAM alignment format'});
    my $options = "gbgff=1;l=$track;s=0;f=save+gff3;'+\$('dump_form').serialize()";
    my $html = '';
    $html   .= div({-align=>'center'},
		   div({-style => 'background:gainsboro;padding:5px;font-weight:bold'},$key).
		   hr().
		   start_form({-id=>'dump_form'}).
		   div($self->tableize(\@radios,3)).
		   end_form().
		   hr().
		   button(-value   => $self->translate('DOWNLOAD_TRACK_DATA_REGION',$segment_str),
			  -onClick => "$unload;window.location='?q=$seqid:$start..$end;$options;$byebye",
		   ),br(),

		   button(-value   => $self->translate('DOWNLOAD_TRACK_DATA_CHROM',$seqid),
			  -onClick => "$unload;window.location='?q=$seqid;$options;$byebye",
		   ),br(),

		   button(-value=> $self->translate('DOWNLOAD_TRACK_DATA_ALL'),
			  -onClick => "$unload;location.href='?$options;$byebye",
		   )).
		   button(-style=>"background:pink;float:right",-onClick=>"$byebye",-name=>$self->translate('CANCEL'));
    return $html;
}

# this is the content of the popup balloon that describes how to share a track
sub share_track {
    my $self  = shift;
    my $label = shift;

    my $state = $self->state();
    my $source = $self->data_source;
    my $name   = $source->name;

    (my $lbase = $label) =~ s/:\w+$//;

    my $description;
    my $labels;
    my $usertracks_present;

    my @visible
        = grep { $state->{features}{$_}{visible} && !/:(overview|region)$/ }
        @{ $state->{tracks} };

    if ( $label eq 'all' ) {
	    for my $l (@visible) {
	        $usertracks_present ||= $source->is_usertrack($l);
	    }
            $labels = join '+', map { CGI::escape($_) } @visible;
            $description = 'all selected tracks';
    } else {
        $description = $self->setting( $label => 'key' ) 
	    || $self->setting( $lbase => 'key')
	    || $label;
	    $usertracks_present ||= $source->is_usertrack($label);
        $labels = $label;
    }

    my $base = url(-full=>1,-path_info=>1);

    my $gbgff;
    my $segment = $label =~  /:region$/   ? '$region'
                 :$label =~  /:overview$/ ? '$overview'
                 :'$segment';
    my $session = $self->session;
    my $upload_id = $session->uploadsid;
    if ( $label =~ /^(http|ftp)/ ) {    # reexporting an imported track!
        $gbgff   = $source->setting($label=>'remote feature');
        $gbgff ||= $source->setting($lbase=>'remote feature');
    } else {
        $gbgff  = $base;
        $gbgff .= "?gbgff=1;q=$segment;t=$labels;s=1;format=gff3";
        $gbgff .= ";uuid=$upload_id" if $usertracks_present;
    }

    my $das_types = join( ';',
        map      { "type=" . CGI::escape($_) }
            grep { length $_ > 0 }
            map  { shellwords( $self->setting( $_ => 'feature' ) ) }
            grep { $self->setting( $_ => 'das category' ) }
            $label eq 'all'
			  ? @visible
			  : $label );
    my $das = url( -full => 1, -path_info => 1 );
    $das =~ s/gbrowse/das/;
    $das =~ s/$name/$name|$label/ if $label ne 'all';
    $das .= "features";
    $das .= "?$das_types";

    my $return_html = start_html();
    $return_html .= h1( $self->translate('SHARE', $description));

    my $tsize = 72;
    
    if ($source->is_usertrack($label)) {
        my $usertracks = $self->user_tracks;
        my $file = $usertracks->get_track_upload_id($label);
        my $permissions = $usertracks->permissions($file);
        my $is_mine = $usertracks->is_mine($file);
        if ($is_mine || $permissions eq "public" || $permissions eq "casual") {
            my $permissions_changed;
            if ($permissions !~ /(casual|public)/) {
                $usertracks->permissions($file, "casual");
                $permissions_changed = 1;
            }
            if ($is_mine) {
                $return_html .= p(($permissions_changed? 
				   $self->translate('SHARE_CUSTOM_TRACK_CHANGED', "casual") 
				   : $self->translate('SHARE_CUSTOM_TRACK_NO_CHANGE', $permissions)) 
				   . $self->translate('SHARE_INSTRUCTIONS_BOOKMARK'));
                $return_html .= p($self->translate('OTHER_SHARE_METHODS'));
            } elsif ($permissions =~ /(casual|public)/) {
                $return_html .= p($self->translate('SHARE_SHARED_TRACK', $permissions) 
				  . $self->translate('SHARE_INSTRUCTIONS_BOOKMARK'));
            }
            
            $return_html .= textfield(
	            -style    => 'background-color: wheat',
	            -readonly => 1,
	            -size     => $tsize,
	            -value    => $usertracks->sharing_link($file),
	            -onClick  => 'this.select()',
	        ).br();
        } else {
            $return_html .= p($self->translate('CANT_SHARE'));
        }
    } else {
        if ($label ne 'all' && $label !~ /^(http|ftp)/) {
            my $shared = "$base?label=$label";

	        $return_html .= p(
	            $self->translate('SHARE_INSTRUCTIONS_BOOKMARK'),br(),
	            textfield(
		            -style    => 'background-color: wheat',
		            -readonly => 1,
		            -size     => $tsize,
		            -value    => $shared,
		            -onClick  => 'this.select()'
	            )
	        )
        }

        $return_html .=
	    p(
	        $self->translate(
		    $label eq 'all'
		    ? 'SHARE_INSTRUCTIONS_ALL_TRACKS'
		    : 'SHARE_INSTRUCTIONS_ONE_TRACK'
	        ).br().
	        textfield(
		    -style    => 'background-color: wheat',
		    -readonly => 1,
		    -size     => $tsize,
		    -value    => $gbgff,
		    -onClick  => 'this.select()'));

        if ($das_types) {
            $return_html .= p(
                $self->translate(
                    $label eq 'all'
                    ? 'SHARE_DAS_INSTRUCTIONS_ALL_TRACKS'
                    : 'SHARE_DAS_INSTRUCTIONS_ONE_TRACK'
                )
                )
	        . p( textfield(
                    -style    => 'background-color: wheat',
                    -readonly => 1,
		    -size     => $tsize,
                    -value    => $das,
                    -onFocus  => 'this.select()',
                    -onSelect => 'this.select()')
                 );
        }
    }
    
    $return_html .= 
    button(
	     -name    => $self->translate('OK'),
	     -onClick => 'Balloon.prototype.hideTooltip(1)'
	     );

    $return_html .= end_html();
    return div({-style=>'width:600px'},$return_html);
}

################### various utilities ###################

sub html_frag {
  my $self     = shift;
  my $fragname = shift;
  my $a = $self->data_source->global_setting($fragname);
  return $a->(@_) if ref $a eq 'CODE';
  return $a || '';
}


############################## toggle code ########################
sub toggle {
  my $self = shift;

  my %args = ();
  if (ref $_[0]) {
      %args = %{shift()};
  }
  
  my $title = shift;
  my @body  = @_;

  my $page_settings = $self->state;

  my $id    = "\L${title}_panel\E";
  my $label = $self->translate($title) || '';
  my $state = $self->data_source->section_setting($title)    or return '';
  return '' if $state eq 'off';
  my $visible = exists $page_settings->{section_visible}{$id} ? 
    $page_settings->{section_visible}{$id} : $state eq 'open';

  return $self->toggle_section({on=>$visible,%args},
			       $id,
			       b($label),
			       @body);
}

sub toggle_section {
  my $self = shift;
  my %config = ref $_[0] eq 'HASH' ? %{shift()} : ();
  my ($name,$section_title,@section_body) = @_;

  my $visible = $config{on};

  my $buttons = $self->data_source->button_url;
  my $plus  = "$buttons/plus.png";
  my $minus = "$buttons/minus.png";
  my $break = div({-id=>"${name}_break",
		   -style=>$visible ? 'display:none' : 'display:block'
		  },'&nbsp;');

  my $show_ctl = div({-id=>"${name}_show",
		       -class=>'ctl_hidden',
		       -style=>$visible ? 'display:none' : 'display:inline',
		       -onClick=>"visibility('$name',1)"
                     },
		     img({-src=>$plus,-alt=>'+'}).'&nbsp;'.span({-class=>'tctl'},$section_title));
  my $hide_ctl = div({-id=>"${name}_hide",
		       -class=>'ctl_visible',
		       -style=>$visible ? 'display:inline' : 'display:none',
		       -onClick=>"visibility('$name',0)"
                     },
		     img({-src=>$minus,-alt=>'-'}).'&nbsp;'.span({-class=>'tctl',-id=>"${name}_title"},$section_title));
  my $content  = div({-id    => $name,
		      -style=>$visible ? 'display:inline' : 'display:none',
		      -class => 'el_visible'},
		     @section_body);
  my @result =  $config{nodiv} ? (div({-style=>'float:left'},
				      $show_ctl.$hide_ctl),$content)
                :$config{tight}? (div({-style=>'float:left;position:absolute;z-index:10'},
				      $show_ctl.$hide_ctl).$break,$content)
                : div($show_ctl.$hide_ctl,$content);
  return wantarray ? @result : "@result";
}

sub can_generate_pdf {
    my $self   = shift;
    my $source = $self->data_source;

    return $CAN_PDF if defined $CAN_PDF;
    return $CAN_PDF = $source->global_setting('generate pdf') 
	if defined $source->global_setting('generate pdf');

    return $CAN_PDF=0 unless `which inkscape`;
    # see whether we have the needed .inkscape and .gnome2 directories
    my $home = (getpwuid($<))[7];
    my $user = (getpwuid($<))[0];
    my $inkscape_dir = File::Spec->catfile($home,'.config','inkscape');
    my $gnome2_dir   = File::Spec->catfile($home,'.gnome2');
    if (-e $inkscape_dir && -w $inkscape_dir
	&&  -e $gnome2_dir   && -w $gnome2_dir) {
	return $CAN_PDF=1;
    } else {
	print STDERR
	    join(' ',
		 qq(GBROWSE NOTICE: To enable PDF generation, please enter the directory "$home"),
		 qq(and run the commands:),
		 qq("sudo mkdir -p .config/inkscape .gnome2"),
		 qq(and "sudo chown $user .config/inkscape .gnome2". ),
		 qq(To turn off this message add "generate pdf = 0"),
		 qq(to the [GENERAL] section of your GBrowse.conf configuration file.)
	    );
	return $CAN_PDF=0;
    }
}

# Truncated version (of track_config) for displaying citation only:
sub display_citation {
    my $self        = shift;
    my $label       = shift;
    my $state       = $self->state();
    my $data_source = $self->data_source();
    my $segment     = $self->thin_segment;
    my $length      = $segment ? $segment->length : 0;
    my $slabel      = $data_source->semantic_label($label,$length);
 
    my $key = $self->label2key($slabel);
 
    my @stylesheets;
    my @style = shellwords($self->setting('stylesheet') || '/gbrowse2/gbrowse.css');
     for my $s (@style) {
      my ($url,$media) = $s =~ /^([^\(]+)(?:\((.+)\))?/;
      $media ||= 'all';
      push @stylesheets, CGI::Link({-rel=>'stylesheet',
 				    -type=>'text/css',
 				    -href=>$self->globals->resolve_path($url,'url'),
 				    -media=>$media});
     }
 				
   my $return_html = start_html(-title => $key, -head => \@stylesheets);
   my $cit_txt = citation( $data_source, $label, $self->language ) || $self->translate('NO_CITATION');
     
   if (my ($lim) = $slabel =~ /\:(\d+)$/) {
        $key .= " (at >$lim bp)";
   }

   my $citation = div({-class => 'searchbody', -style => 'padding:10px;width:70%'}, h4($key), $cit_txt);
     
 
   $return_html
           .= table( TR( td( { -valign => 'top' }, $citation ) ) );
   $return_html .= end_html();
   return $return_html;
}

sub format_autocomplete {
    my $self     = shift;
    my $features = shift;
    my $partial  = shift;
    my %names;
    for my $f (@$features) {
	my ($name) = grep {/$partial/i} ($f->display_name,eval{$f->aliases});
	$names{$name}++;
    }
    my $html = "<ul>\n";
    for my $n (sort keys %names) {
	$n =~ s/($partial)/<b>$1<\/b>/i;
	$html .= "<li>$n</li>\n";
    }
    $html .= "</ul>\n";
    return $html;
}

sub format_upload_autocomplete {
    my $self     = shift;
    my $matches  = shift;
    my $partial  = shift;
    my %names;
    for my $f (@$matches) {
	my ($name) = grep {/$partial/i} $f;
	$names{$name}++;
    }
    my $html = "<ul>\n";
    for my $n (sort keys %names) {
	$n =~ s/($partial)/<b>$1<\/b>/i;
	$html .= "<li>$n</li>\n";
    }
    $html .= "</ul>\n";
    return $html;
}
1;<|MERGE_RESOLUTION|>--- conflicted
+++ resolved
@@ -219,15 +219,9 @@
 				    ),
 				    td({-align=>'left'},
 				       $sliderform || '&nbsp;'
-<<<<<<< HEAD
 				    ),
 				 )
-=======
-				    ), 			
-				 ),
->>>>>>> 21582ace
 			   ),
-			   
 			   $self->html_frag('html3',$self->state)
 		       )
     )
