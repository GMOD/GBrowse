package Bio::Graphics::Browser2::RenderPanels;

use strict;
use warnings;

use GD 'gdTransparent','gdStyled';

use Bio::Graphics;
use Digest::MD5 'md5_hex';
use Carp 'croak','cluck';
use Bio::Graphics::Browser2::Render;
use Bio::Graphics::Browser2::CachedTrack;
use Bio::Graphics::Browser2::Util qw[shellwords url_label];
use Bio::Graphics::Browser2::Render::Slave::Status;
use IO::File;
use Time::HiRes 'sleep','time';
use POSIX 'WNOHANG','setsid';
use CGI qw(:standard param escape unescape);

use constant TRUE  => 1;
use constant DEBUG => 0;
use constant DEBUGGING_RECTANGLES => 0;  # outline the imagemap
use constant BENCHMARK => 0;

use constant DEFAULT_EMPTYTRACKS => 0;
use constant PAD_DETAIL_SIDES    => 10;
use constant RULER_INTERVALS     => 20;
use constant PAD_OVERVIEW_BOTTOM => 5;
use constant TRY_CACHING_CONFIG  => 1;
use constant MAX_PROCESSES       => 4;

# when we load, we set a global indicating the LWP::UserAgent is available
my $LPU_AVAILABLE;
my $STO_AVAILABLE;

sub new {
  my $class       = shift;
  my %options     = @_;
  my $segment       = $options{-segment};
  my $whole_segment = $options{-whole_segment};
  my $region_segment= $options{-region_segment};
  my $data_source   = $options{-source};
  my $page_settings = $options{-settings};
  my $language      = $options{-language};
  my $render        = $options{-render};

  my $self  = bless {},ref $class || $class;
  $self->segment($segment);
  $self->whole_segment($whole_segment);
  $self->region_segment($region_segment);
  $self->source($data_source);
  $self->settings($page_settings);
  $self->language($language);
  $self->render($render);

  return $self;
}

sub segment {
  my $self = shift;
  my $d = $self->{segment};
  $self->{segment} = shift if @_;
  return $d;
}

sub whole_segment {
  my $self = shift;
  my $d = $self->{whole_segment};
  $self->{whole_segment} = shift if @_;
  return $d;
}

sub region_segment {
  my $self = shift;
  my $d = $self->{region_segment};
  $self->{region_segment} = shift if @_;
  return $d;
}

sub source {
  my $self = shift;
  my $d = $self->{source};
  $self->{source} = shift if @_;
  return $d;
}

sub settings {
  my $self = shift;
  my $d = $self->{settings};
  $self->{settings} = shift if @_;
  return $d;
}

sub language {
  my $self = shift;
  my $d = $self->{language};
  $self->{language} = shift if @_;
  return $d;
}

sub render {
  my $self = shift;
  my $d = $self->{render};
  $self->{render} = shift if @_;
  return $d;
}

# NOTE: This is essentially the same as render_panels() in the 'stable' Browser.pm
# This renders the named tracks and returns the HTML needed to display them.
# Caching and distribution across multiple databases is implemented.
#
# input args:
#           {labels             => [array of track labels],
#            external_features  => [third party annotations (Bio::DasI objects)],
#            deferred           => generate in background
#           };
# output
# if deferred => false...
#      { label1 => html1, label2 => html2...} where HTML is the <div> for the named track
#
# if deferred => true
#      { label1 => CachedTrack1, label2 => CachedTrack2...}
#       where CachedTrack is a Bio::Graphics::Panel::CachedTrack object that will eventually
#       receive the data. Poll this object for its data.
#
sub request_panels {
  my $self    = shift;
  my $args    = shift;

  my $data_destinations = $self->make_requests($args);

  # sort the requests out into local and remote ones
  my ($local_labels,
      $remote_labels) = $self->sort_local_remote($data_destinations);

  warn "[$$] request_panels(): section = $args->{section}; local labels = @$local_labels, remote labels = @$remote_labels" if DEBUG;

  # If we don't call clone_databases early, then we can have
  # a race condition where the parent hits the DB before the child
  # NOTE: commented out because clone logic has changed - may need to reenable this
  # for postgresql databases
  # Bio::Graphics::Browser2::DataBase->clone_databases();

  my $do_local  = @$local_labels;
  my $do_remote = @$remote_labels;

  # In the case of a deferred request we fork.
  # Parent returns the list of requests.
  # Child processes the requests in the background.
  # If both local and remote requests are needed, then we
  # fork a second time and process them in parallel.
  if ($args->{deferred}) {

      # precache local databases into cache
      my $length = $self->segment->length;
      my $source = $self->source;
      for my $l (@$local_labels) {
	  my $db = eval { $source->open_database($l,$length)};
      }

      my $child = Bio::Graphics::Browser2::Render->fork();

      if ($child) {
	  return $data_destinations;
      }

      open STDIN, "</dev/null" or die "Couldn't reopen stdin";
      open STDOUT,">/dev/null" or die "Couldn't reopen stdout";
      POSIX::setsid()          or die "Couldn't start new session";

      if ( $do_local && $do_remote ) {
          if ( Bio::Graphics::Browser2::Render->fork() ) {
              $self->run_local_requests( $data_destinations,
					 $args,
					 $local_labels );
          }
          else {
              $self->run_remote_requests( $data_destinations, 
					  $args,
					  $remote_labels );
          }
      }
      elsif ($do_local) {
          $self->run_local_requests( $data_destinations, $args,$local_labels );
      }
      elsif ($do_remote) {
          $self->run_remote_requests( $data_destinations, $args,$remote_labels );
      }
      CORE::exit 0;
  }

  else { # not deferred
      $self->run_local_requests($data_destinations,$args,$local_labels);  
      $self->run_remote_requests($data_destinations,$args,$remote_labels);
      return $data_destinations;
  }
}

sub render_panels {
    my $self = shift;
    my $args = shift;
    delete $args->{deferred}; # deferred execution incompatible with this call
    my $requests = $self->request_panels($args);
    return $self->render_tracks($requests,$args);
}


# this method returns a hashref in which the keys are track labels
# and the values are hashrefs with the keys 'gd' and 'map'. The former
# is a GD object, and the latter is the raw map data.
# Raw map data is tab-delimited in the format
# <feature name><x1><y1><x2><y2><key1><value1><key2><value2>...
# use map_html() to make HTML out of the thing
sub render_track_images {
    my $self         = shift;
    my $args         = shift;

    delete $args->{deferred}; # deferred execution incompatible with this call
    my $requests = $self->request_panels($args);

    my %results;
    my %still_pending = map {$_=>1} keys %$requests;
    my $k     = 1.25;
    my $delay = 0.1;
    while (%still_pending) {
	for my $label (keys %$requests) {
	    my $data = $requests->{$label};
	    $data->cache_time(0) if $data->cache_time < 0;
	    next if $data->status eq 'PENDING';
	    next if $data->status eq 'EMPTY';
	    if ($data->status eq 'AVAILABLE') {
		my ($gd,$map)  = eval{($data->gd,$data->map)};
		$results{$label}{gd}  = $gd;
		$results{$label}{map} = $map;
	    }
	    delete $still_pending{$label};
	}
	sleep $delay if %still_pending;
	$delay *= $k; # sleep a little longer each time using an exponential backoff
    }
    return \%results;
}


# return a hashref in which the keys are labels and the values are
# CachedTrack objects that are ready to accept data.
sub make_requests {
    my $self   = shift;
    my $args   = shift;
    my $source = $self->source;
    my $settings=$self->settings;

    my $feature_files  = $args->{external_features};
    my $labels         = $args->{labels};

    warn "[$$] MAKE_REQUESTS, labels = ",join ',',@$labels if DEBUG;

    my $base        = $self->get_cache_base();
    my @panel_args  = $self->create_panel_args($args);
    my @cache_extra = @{ $args->{cache_extra} || [] };
    my %d;

    foreach my $label ( @{ $labels || [] } ) {

        my @track_args = $self->create_track_args( $label, $args );

	my (@filter_args,@featurefile_args,@subtrack_args);

	my $format_option = $settings->{features}{$label}{options};

	my $filter     = $settings->{features}{$label}{filter};
	@filter_args   = %{$filter->{values}} if $filter->{values};
	@subtrack_args = @{$settings->{subtracks}{$label}} 
	                 if $settings->{subtracks}{$label};
	my $ff_error;

        # get config data from the feature files
	(my $track = $label) =~ s/:(overview|region|details?)$//;
	if ($feature_files && exists $feature_files->{$track}) {

	    my $feature_file = $feature_files->{$track};

	    unless (ref $feature_file) { # upload problem!
		my $cache_object = Bio::Graphics::Browser2::CachedTrack->new(
		    -cache_base => $base,
		    -panel_args => \@panel_args,
		    -track_args => \@track_args,
		    -extra_args => [ @cache_extra, 
				     @filter_args, 
				     @featurefile_args, 
				     @subtrack_args,
				     $format_option, 
				     $label ],
		    );
		my $msg = eval {$args->{remotes}->error($track)};
		$cache_object->flag_error($msg || "Could not fetch data for $track");
		$d{$track} = $cache_object;
		next;
	    }

	    next unless $label =~ /:$args->{section}$/;
	    @featurefile_args =  eval {
		$feature_file->isa('Bio::Das::Segment')||$feature_file->types, 
		$feature_file->mtime;
	    };
	}

	warn "[$$] creating CachedTrack for $label, nocache = $args->{nocache}" if DEBUG;
	my $cache_time =  $args->{nocache}    ? -1
	                : $settings->{cache}  ? $source->cache_time
                        : -1;

        my $cache_object = Bio::Graphics::Browser2::CachedTrack->new(
            -cache_base => $base,
            -panel_args => \@panel_args,
            -track_args => \@track_args,
            -extra_args => [ @cache_extra, 
			     @filter_args, 
			     @featurefile_args,  
			     @subtrack_args, 
			     $format_option, 
			     $label ],
	    -cache_time => $cache_time
        );

        $d{$label} = $cache_object;
    }

    return \%d;
}

sub use_renderfarm {
  my $self   = shift;
  return $self->{use_renderfarm} if exists $self->{use_renderfarm};

  #comment out to force remote rendering (kludge)
  $self->source->global_setting('renderfarm') or return;	

  $LPU_AVAILABLE = eval { require LWP::UserAgent; }           unless defined $LPU_AVAILABLE;
  $STO_AVAILABLE = eval { require Storable; 1; }              unless defined $STO_AVAILABLE;
  $Storable::Deparse = 1;

  $self->{use_renderfarm} = $LPU_AVAILABLE && $STO_AVAILABLE;
  return $self->{use_renderfarm} if $self->{use_renderfarm};
  warn "The renderfarm setting requires the LWP::UserAgent and Storable modules,
but one or both are missing. Reverting to local rendering.\n";
  return;
}

sub drag_and_drop {
  my $self     = shift;
  my $override = shift;
  return if defined $override && !$override;
  my $source   = $self->source;
  return unless $source->global_setting('drag and drop'); # drag and drop turned off
  return if     $source->global_setting('postgrid');      # postgrid forces drag and drop off
  1;
}

# Returns the full HTML listing of all requested tracks.
sub render_tracks {
    my $self     = shift;
    my $requests = shift;
    my $args     = shift;
    
    my %result;
    
    for my $label ( keys %$requests ) {
        my $data   = $requests->{$label};
        my $gd     = eval{$data->gd} or next;
        my $map    = $data->map;
        my $titles = $data->titles;
        my $width  = $data->width;
        my $height = $data->height;
        my $url    = $self->source->generate_image($gd);

        # for debugging
        my $status = $data->status;

        $result{$label} = $self->wrap_rendered_track(
            label    => $label,
            area_map => $map,
            width    => $width,
            height   => $height,
            url      => $url,
	    titles   => $titles,
            status   => $status,
	    section  => $args->{section},
        );
    }
    
    return \%result;
}

# Returns the HMTL to show a track with controls, title, arrows, etc.
sub wrap_rendered_track {
    my $self   = shift;
    my %args   = @_;
    my $label  = $args{'label'};
    my $map    = $args{'area_map'};
    my $width  = $args{'width'};
    my $height = $args{'height'};
    my $url    = $args{'url'};
    my $titles = $args{'titles'};

    # track_type Used in register_track() javascript method
    my $track_type = $args{'track_type'} || 'standard';
    my $status = $args{'status'};    # for debugging

    my $buttons  = $self->source->globals->button_url;
    my $plus     = "$buttons/plus.png";
    my $minus    = "$buttons/minus.png";
    my $kill     = "$buttons/ex.png";
    my $share    = "$buttons/share.png";
    my $help     = "$buttons/query.png";
    my $download = "$buttons/download.png";
    my $configure= "$buttons/tools.png";

    my $settings = $self->settings;
    my $source   = $self->source;

    my $collapsed = $settings->{track_collapsed}{$label};
    my $img_style = $collapsed ? "display:none" : "display:inline";

    # commented out alt because it interferes with balloon tooltips is IE
    my $map_id = "${label}_map";

    # Work around bug in google chrome which is manifested by the <area> link information
    # on all EVEN reloads of the element by ajax calls. Weird.
    my $agent  = CGI->user_agent || '';
    $map_id   .= "_".int(rand(1000)) if $agent =~ /chrome/i;  

    my $img = img(
        {   -src    => $url,
            -usemap => "#${map_id}",
            -width  => $width,
            -id     => "${label}_image",
            -height => $height,
            -border => 0,
            -name   => $label,
            -style  => $img_style
        }
    );

    my $icon = $collapsed ? $plus : $minus;
    my $show_or_hide = $self->language->tr('SHOW_OR_HIDE_TRACK')
        || "Show or Hide";
    my $kill_this_track = $self->language->tr('KILL_THIS_TRACK')
	|| "Turn off this track.";
    my $share_this_track = $self->language->tr('SHARE_THIS_TRACK')
        || "Share this track";

    my $configure_this_track = '';
    $configure_this_track .= $self->language->tr('CONFIGURE_THIS_TRACK')
        || "Configure this track";

    my $download_this_track = '';
    $download_this_track .= $self->language->tr('DOWNLOAD_THIS_TRACK')
        || "<b>Download this track</b>";

    my $about_this_track = '';
    $about_this_track .= $self->language->tr('ABOUT_THIS_TRACK')
        || "<b>About this track</b>";

    my $escaped_label = CGI::escape($label);

    # The inline config will go into a box 500px wide by 500px tall
    # scrollbars will appear if there is overflow. The box should shrink
    # to fit if the contents are smaller than 500 x 500
    my $config_click;
    if ( $label =~ /^plugin:/ ) {
        my $config_url = "url:?plugin=$escaped_label;plugin_do=Configure";
        $config_click
            = "GBox.showTooltip(event,'$config_url',true)";
    }

    elsif ( $label =~ /^file:/ ) {
	my $escaped_file = CGI::escape($label);
	$config_click    = qq[Controller.edit_upload('$escaped_file')];
    }

    elsif ( $label =~ /^(http|ftp)/ ) {
	$config_click    = '';
    }

    else {
        my $config_url = "url:?action=configure_track;track=$escaped_label";
        $config_click
            = "GBox.showTooltip(event,'$config_url',true)";
    }

    my $help_url       = "url:?action=cite_track;track=$escaped_label";
    my $help_click     = "GBox.showTooltip(event,'$help_url',1)";

    my $download_click = "GBox.showTooltip(event,'url:?action=download_track_menu;track=$escaped_label;view_start='+TrackPan.get_start()+';view_stop='+TrackPan.get_stop(),true)" unless $label =~ /^(http|ftp)/;

    my $title;
    if ($label =~ /^file:/) {
	$title = $label;
    }
    elsif ($label =~ /^(http|ftp):/) {
	$title = url_label($label);

    }
    elsif ($label =~ /^plugin/) {
	$title = $self->render->plugin_name($label);
    }
    else {
	(my $l = $label) =~ s/:\w+$//;
	$title = $source->setting($l=>'key') || $label;
    }
    $title =~ s/:(overview|region|detail)$//;

    my $balloon_style = $source->global_setting('balloon style') || 'GBubble'; 
    my @images = (
	img({   -src         => $icon,
                -id          => "${label}_icon",
                -onClick     => "collapse('$label')",
                -style       => 'cursor:pointer',
                -onMouseOver => "$balloon_style.showTooltip(event,'$show_or_hide')",
            }
        ),
	img({   -src         => $kill,
                -id          => "${label}_kill",
		-onClick     => "ShowHideTrack('$label',false)",
                -style       => 'cursor:pointer',
                -onMouseOver => "$balloon_style.showTooltip(event,'$kill_this_track')",
            }
        ),
        img({   -src   => $share,
                -style => 'cursor:pointer',
                -onMouseOver =>
                    "$balloon_style.showTooltip(event,'$share_this_track')",
		    -onMousedown =>
                    "GBox.showTooltip(event,'url:?action=share_track;track=$escaped_label',true)",
            }
        ),

        $config_click ? img({   -src         => $configure,
				-style       => 'cursor:pointer',
				-onmousedown => $config_click,
				-onMouseOver => "$balloon_style.showTooltip(event,'$configure_this_track')",
			    })
	              : '',
        $download_click ? img({   -src         => $download,
				  -style       => 'cursor:pointer',
				  -onmousedown => $download_click,
				  -onMouseOver =>
				      "$balloon_style.showTooltip(event,'$download_this_track')",
			      })
	                 : '',

        img({   -src         => $help,
                -style       => 'cursor:pointer',
                -onmousedown => $help_click,
                -onMouseOver =>
	    "$balloon_style.showTooltip(event,'$about_this_track')",
            }
        )
	);

    # modify the title if it is a track with subtracks
    $self->select_features_menu($label,\$title);

    my $titlebar = span(
        {   -class => $collapsed ? 'titlebar_inactive' : 'titlebar',
            -id => "${label}_title"
        },
	@images,
	$title
    );

    my $show_titlebar
        = ( ( $source->setting( $label => 'key' ) || '' ) ne 'none' );
    my $is_scalebar = $label =~ /scale/i;
    my $is_detail   = $label !~ /overview|region/i;
    $show_titlebar &&= !$is_scalebar;

    my $map_html = $self->map_html($map,$map_id);

    # the padding is a little bit of empty track that is displayed only
    # when the track is collapsed. Otherwise the track labels get moved
    # to the center of the page!
    my $pad     = $self->render_image_pad(
	$args{section}||Bio::Graphics::Browser2::Render->get_section_from_label($label),
	);
    my $pad_url = $self->source->generate_image($pad);
    my $pad_img = img(
        {   -src    => $pad_url,
            -width  => $pad->width,
            -height => $pad->height,
            -border => 0,
            -id     => "${label}_pad",
            -style  => $collapsed ? "display:inline" : "display:none",
        }
    );

    my $overlay_div = '';

    # Add arrows for panning to details scalebar panel
    if ($is_scalebar && $is_detail) {
	my $style    = 'opacity:0.35;position:absolute;border:none;cursor:pointer';
# works with IE7, but looks awful. IE8 should support standard css opacity.
#	$style      .= ';filter:alpha(opacity=30);moz-opacity:0.35';
        my $pan_left   =  img({
	    -style   => $style . ';left:5px',
	    -class   => 'panleft',
	    -src     => "$buttons/panleft.png",
	    -onClick => "Controller.scroll('left',0.5)"
	});

	my $pan_right  = img({ 
	    -style   => $style . ';right:5px',
	    -class   => 'panright',
	    -src     => "$buttons/panright.png",
	    -onClick => "Controller.scroll('right',0.5)",
	});
	
	my $scale_div = div( { -id => "detail_scale_scale", -style => "position:absolute; top:5px", }, "" );

        $overlay_div = div( { -id => "${label}_overlay_div", -style => "position:absolute; top:0px; width:100%; left:0px", }, $pan_left . $pan_right . $scale_div);
    }

    my $inner_div = div( { -id => "${label}_inner_div" }, $img . $pad_img ); #Should probably improve this

    my $subtrack_labels = join '',map {
	my ($label,$left,$top) = @$_;
	div({-class=>'subtrack',-style=>"top:${top}px;left:20px"},$label);
    } @$titles;

    return div({-class=>'centered_block',
		 -style=>"position:relative;overflow:hidden"
		},
                ( $show_titlebar ? $titlebar : '' ) . $subtrack_labels . $inner_div . $overlay_div) . ( $map_html || '' );
}

# This routine is called to hand off the rendering to a remote renderer. 
# The remote processor does not have to have a copy of the config file installed;
# the entire DataSource object is sent to it in serialized form via
# POST. It returns a serialized hash consisting of the GD object and the imagemap.
#
# INPUT $renderers_hashref
#    $renderers_hashref->{$remote_url}{$track}
#
# RETURN NOTHING (data will be stored in track cache for later retrieval)
#
# POST outgoing arguments:
#    datasource => serialized Bio::Graphics::Browser2::DataSource
#    settings   => serialized state hash (from the session)
#    tracks     => serialized list of track names to render
#
# POST result: serialized      { label1 => {image,map,width,height,file,gd,boxes}... }
#
# reminder: segment can be found in the settings as $settings->{ref,start,stop,flip}
sub run_remote_requests {
  my $self      = shift;
  my ($requests,$args,$labels) = @_;

  my @labels_to_generate = @$labels;
  foreach (@labels_to_generate) {
      $requests->{$_}->lock();   # flag that request is in process
  }
  
  return unless @labels_to_generate;

  eval { use HTTP::Request::Common; } unless HTTP::Request::Common->can('POST');

  my $source     = $self->source;
  my $settings   = $self->settings;
  my $lang       = $self->language;
  my %env        = map {$_=>$ENV{$_}}    grep /^(GBROWSE|HTTP)/,keys %ENV;
  my %args       = map {$_=>$args->{$_}} grep /^-/,keys %$args;									#/

  $args{$_}  = $args->{$_} foreach ('section','image_class','cache_extra');

  # serialize the data source and settings
  my $s_set	= Storable::nfreeze($settings);
  my $s_lang	= Storable::nfreeze($lang);
  my $s_env	= Storable::nfreeze(\%env);
  my $s_args    = Storable::nfreeze(\%args);
  my $s_mtime   = 0;

  my $frozen_source = Storable::nfreeze($source);
  my $s_dsn;

  if (TRY_CACHING_CONFIG) {
      $s_dsn   = undef;
      $s_mtime = $source->mtime;
  } else {
      $s_dsn = Storage::nfreeze($source);
  }

  # sort requests by their renderers
  my $slave_status = Bio::Graphics::Browser2::Render::Slave::Status->new(
      $source->globals->slave_status_path
      );

  my %renderers;
  for my $label (@labels_to_generate) {
      my $url     = $source->fallback_setting($label => 'remote renderer') or next;
      my @urls    = shellwords($url);
      $url        = $slave_status->select(@urls);
      warn "label => $url (selected)" if DEBUG;
      unless ($url) {
	  # the status monitor indicates that there are no "up" servers for this
	  # track, so flag an error immediately and don't attempt to retrieve.
	  # after a suitable time interval has passed, we will try this server again
	  $requests->{$label}->flag_error('no slave servers are marked up');
      } else {
	  $renderers{$url}{$label}++;
      }
  }

  my $ua = LWP::UserAgent->new;
  my $timeout = $source->global_setting('slave_timeout') 
      || $source->global_setting('global_timeout') 
      || 30;
  $ua->timeout($timeout);

  for my $url (keys %renderers) {

      my $child   = Bio::Graphics::Browser2::Render->fork();
      next if $child;

      my $total_time = time();

      # THIS PART IS IN THE CHILD
      my @labels   = keys %{$renderers{$url}};
      my $s_track  = Storable::nfreeze(\@labels);

    FETCH: {
	my $request = POST ($url,
			    Content_Type => 'multipart/form-data',
			    Content => [
				operation  => 'render_tracks',
				panel_args => $s_args,
				tracks     => $s_track,
				settings   => $s_set,
				datasource => $s_dsn||'',
				data_name  => $source->name,
				data_mtime => $s_mtime,
				language   => $s_lang,
				env        => $s_env,
			    ]);

	my $time = time();
	my $response = $ua->request($request);
	my $elapsed = time() - $time;

	warn "$url=>@labels: ",$response->status_line," ($elapsed s)" if DEBUG;

	if ($response->is_success) {
	    my $contents = Storable::thaw($response->content);
	    for my $label (keys %$contents) {
		my $map = $contents->{$label}{map}        
		  or die "Expected a map from remote server, but got nothing!";
		my $titles = $contents->{$label}{titles}        
		  or die "Expected titles from remote server, but got nothing!";
		my $gd2 = $contents->{$label}{imagedata}  
		  or die "Expected imagedata from remote server, but got nothing!";
		$requests->{$label}->put_data($gd2,$map,$titles);
	    }
	    $slave_status->mark_up($url);
	}
	elsif ($response->status_line =~ /REQUEST DATASOURCE/) {
	    $s_dsn	= Storable::nfreeze($source);
	    $s_mtime    = 0;
	    redo FETCH;
	}
	else {
	    my $uri = $request->uri;
	    my $response_line = $response->status_line;
	    $slave_status->mark_down($url);
	  
	    # try to recover from a transient slave failure; this only works
	    # right if all of the tracks there are multiple equivalent slaves for the tracks
	    my %urls    = map {$_=>1} 
  	                    map {
				shellwords($source->fallback_setting($_ => 'remote renderer'))
			    } @labels;
	    my $alternate_url = $slave_status->select(keys %urls);
	    if ($alternate_url) {
		warn "retrying fetch of @labels with $alternate_url";
		$url = $alternate_url;
		redo FETCH;
	    }

	    $response_line =~ s/^\d+//;  # get rid of status code
	    $requests->{$_}->flag_error($response_line) foreach keys %{$renderers{$uri}};
	}
      }

      my  $elapsed = time() - $total_time;
      warn "[$$] total_time = $elapsed s" if DEBUG;

      CORE::exit(0);  # from CHILD
  }
}

# Sort requests into those to be performed locally
# and remotely. Returns two arrayrefs (\@local_labels,\@remote_labels)
# Our algorithm is very simple. It is a remote request if the "remote renderer"
# option is set, local otherwise. This means that a "remote renderer" of "localhost"
# will be treated as a remote renderer request.
sub sort_local_remote {
    my $self     = shift;
    my $requests = shift;

    warn "requests = ",join ' ',keys %$requests if DEBUG;

    my @uncached;
    if ($self->settings->{cache}){
        @uncached = grep {$requests->{$_}->needs_refresh} keys %$requests;
    }
    else{
        @uncached = keys %$requests;
    }

    my $source         = $self->source;
    my $use_renderfarm = $self->use_renderfarm;

    unless ($use_renderfarm) {
	return (\@uncached,[]);
    }

    my $url;
    my %is_remote = map { $_ => ( 
			      !/plugin:/ &&
			      !/file:/   &&
			      !/^(ftp|http|das):/ &&
			      !$source->is_usertrack($_) &&
			      (($url = $source->fallback_setting($_=>'remote renderer') ||0) &&
			      ($url ne 'none') &&
			      ($url ne 'local')))
                        } @uncached;

    my @remote    = grep {$is_remote{$_} } @uncached;
    my @local     = grep {!$is_remote{$_}} @uncached;

    return (\@local,\@remote);
}

#moved from Render.pm
sub overview_ratio {
  my $self = shift;
  return 1.0;   # for now
}

sub overview_pad {
  my $self = shift;
  my $tracks = shift;

  my $source = $self->source;

  $tracks ||= [$source->overview_tracks];
  my $max = 0;
  foreach (@$tracks) {
    my $key = $source->setting($_=>'key');
    next unless defined $key;
    $max = length $key if length $key > $max;
  }
  foreach (@_) {  #extra
    $max = length if length > $max;
  }

  # Tremendous kludge!  Not able to generate overview maps in GD yet
  # This needs to be cleaned...
  my $image_class = 'GD';
  eval "use $image_class";
  my $pad = $source->min_overview_pad;
  return ($pad,$pad) unless $max;
  return ($max * $image_class->gdMediumBoldFont->width + 3,$pad);
}

# Handle the rendering of all three types of scale bars
sub render_scale_bar {
    my $self    = shift;
    my %args    = @_;
    my $segment = $args{'segment'};
    my $state   = $args{'state'};
    my $section = $args{'section'} || 'detail';
    my $gd;

    # Temporary kludge until I can figure out a more
    # sane way of rendering overview with SVG...
    my $image_class = 'GD';
    eval "use $image_class";

    my $source = $self->source;

    my ( $wide_segment, $bgcolor, $pad_bottom, %add_track_extra_args, );

    if ( $section eq 'overview' ) {
        $wide_segment = $args{'whole_segment'} or return ( '', 0, 0 );
        %add_track_extra_args = (
            -bgcolor => $source->global_setting('overview bgcolor')
                || 'wheat',
            -pad_bottom => 0,
            -label      => $wide_segment->seq_id,
            -label_font => $image_class->gdMediumBoldFont,
        );
    }
    elsif ( $section eq 'region' ) {
        $wide_segment = $args{'region_segment'} or return ( '', 0, 0 );
        %add_track_extra_args = (
            -bgcolor => $source->global_setting('region bgcolor') || 'wheat',
            -pad_bottom => 0,
        );
    }
    else {
        $wide_segment         = $segment;
        %add_track_extra_args = (
            -bgcolor => $source->global_setting('detail bgcolor') || 'wheat',
            -pad_bottom => 0,
            -label_font => $image_class->gdMediumBoldFont,
	    -label      => eval{$segment->seq_id.
				    ': '
				    .$self->source->unit_label($segment->length)
	    }||'', # intermittent bug here with undefined $segment
        );
    }

    my $flip = ( $section eq 'detail' and $state->{'flip'} ) ? 1 : 0;

    my @panel_args = $self->create_panel_args(
        {   section        => $section, 
            segment        => $wide_segment,
            flip           => $flip,
            %add_track_extra_args
        }
    );


    my $panel = Bio::Graphics::Panel->new( @panel_args, );

    my $width = ($section eq 'detail')? $self->render->get_detail_image_width($state) : $self->render->get_image_width($state);

    # no cached data, so do it ourselves
    unless ($gd) {
        my $units = $source->global_setting('units') || '';
        my $no_tick_units = $source->global_setting('no tick units');

<<<<<<< HEAD
	if ($args{section} eq 'detail') {
	    my $scale_feature = $self->make_scale_feature($wide_segment,
							  $state->{width});
	    $panel->add_track(
		$scale_feature,
		-glyph    => 'span',
		-label    => 1,
		-height   => 6,
		-label_position => 'left'
		);
	}
=======
>>>>>>> 815c2c3c

        $panel->add_track(
             $wide_segment,
            -glyph          => 'arrow',
            -double         => 1,
            -tick           => 2,
            -units_in_label => $no_tick_units,
            -units          => $units,
            -unit_divider   => $source->unit_divider,
            %add_track_extra_args,
        );

        # add uploaded files that have the "(over|region)view" option set

        $gd = $panel->gd;
    }

    my ( $y1, $y2 ) = ( 0, ( $gd->getBounds )[1] );

    eval { $panel->finished }; # should quash memory leaks when used in conjunction with bioperl 1.4

    my $url    = $self->source->generate_image($gd);
    my $height = $y2 - $y1; # + 1;

    return ( $url, $height, $width, );
}

sub render_image_pad {
    my $self    = shift;
    my ($section,$segment) = @_;

    $segment ||= $section  eq 'overview'  ? $self->whole_segment
                 :$section eq 'region'    ? $self->region_segment
                 :$self->segment;

    my @panel_args  = $self->create_panel_args({
	section => $section,
	segment => $segment,
	}
	);
    my @track_args  = ();
    my @extra_args  = ($self->settings->{start},
		       $self->settings->{stop});
    my $cache = Bio::Graphics::Browser2::CachedTrack->new(
	-cache_base => $self->get_cache_base,
	-panel_args => \@panel_args,
	-track_args => \@track_args,
	-extra_args => \@extra_args,
        );
    unless ($cache->status eq 'AVAILABLE') {
	my $panel = Bio::Graphics::Panel->new(@panel_args);
	$cache->lock;
	my $gd = $panel->gd;
	$cache->put_data($gd,'',[]);
    }

    my $gd = $cache->gd;
    return $gd;
}

sub bump_density {
  my $self     = shift;
  my $conf = $self->source;
  return $conf->global_setting('bump density')
      || $conf->setting('TRACK DEFAULTS' =>'bump density')
      || 50;
}

sub label_density {
  my $self = shift;
  my $conf = $self->source;
  return $conf->global_setting('label density')
      || $conf->setting('TRACK DEFAULTS' =>'label density')
      || 10;
}

sub calculate_scale_size {
    my $self      = shift;
    my ($length,$width) = @_;

    # how long is 1/5 of the width?
    my $scale        = $length/$width;
    my $guesstimate  = $scale * ($width/5);

    # turn into multiples of 10
    my $exp  = 10 ** int log10($guesstimate);
    my $base = ($guesstimate/$exp);
    if    ($base < 1) { $base = 1 }
    elsif ($base < 2) { $base = 2 }
    elsif ($base < 5) { $base = 5 }
    else              { $base = 10};
    $guesstimate = $base * $exp;
    my $label    = $self->source->unit_label($guesstimate);

    return ($guesstimate, $label);
}

sub log10 { log(shift)/log(10) }

# Deprecated. This method was used to add the scale to the detail scale track. This is now done in javascript.
sub make_scale_feature {
    my $self      = shift;
    my ($segment,$width) = @_;
    return unless $segment;

    my $length   = $segment->length / $self->details_mult;

    my ($guesstimate, $label) = $self->calculate_scale_size($length, $width);

    my $scale = $segment->length/$width;

    $label       .= ' '; # more attractive
    my $size     = $guesstimate/$scale;
    my $left     = ($width-$size)/2;
    my $start    = int (($segment->start + $segment->end)/2 - $guesstimate/2);
    my $end      = $start + $guesstimate - 1;

    return Bio::Graphics::Feature->new(-display_name => $label,
				       -start        => $start,
				       -end          => $end,
				       -seq_id       => $segment->seq_id);
}

sub make_map {
  my $self = shift;
  my ($boxes,$panel,$map_name,$trackmap,$first_box_is_scale) = @_;
  my @map = ($map_name);

  my $source = $self->source;

  my $flip = $panel->flip;
  my $tips = $source->global_setting('balloon tips') && $self->settings->{show_tooltips};
  my $use_titles_for_balloons = $source->global_setting('titles are balloons');

  my $did_map;

  local $^W = 0; # avoid uninit variable warnings due to poor coderefs

  if ($first_box_is_scale) {
    push @map, $self->make_centering_map(shift @$boxes,$flip,0,$first_box_is_scale);
  }

  foreach my $box (@$boxes){
    next unless $box->[0]->can('primary_tag');

    my $label  = $box->[5] ? $trackmap->{$box->[5]} : '';

    my $href   = $self->make_link($box->[0],$panel,$label,$box->[5]);
    my $title  = unescape($self->make_title($box->[0],$panel,$label,$box->[5]));
    my $target = $self->make_link_target($box->[0],$panel,$label,$box->[5]);

    my ($mouseover,$mousedown,$style);
    if ($tips) {

      #retrieve the content of the balloon from configuration files
      # if it looks like a URL, we treat it as a URL.
      my ($balloon_ht,$balloonhover)     =
	$self->balloon_tip_setting('balloon hover',$label,$box->[0],$panel,$box->[5]);
      my ($balloon_ct,$balloonclick)     =
	$self->balloon_tip_setting('balloon click',$label,$box->[0],$panel,$box->[5]);

      my $sticky             = $source->setting($label,'balloon sticky');
      my $height             = $source->setting($label,'balloon height') || 300;

      if ($use_titles_for_balloons) {
	$balloonhover ||= $title;
      }

      $balloon_ht ||= $source->global_setting('balloon style') || 'GBubble';
      $balloon_ct ||= $balloon_ht;

      if ($balloonhover) {
        my $stick = defined $sticky ? $sticky : 0;
        $mouseover = $balloonhover =~ /^(https?|ftp):/
	    ? "$balloon_ht.showTooltip(event,'<iframe width='+$balloon_ct.maxWidth+' height=$height frameborder=0 " .
	      "src=$balloonhover></iframe>',$stick)"
	    : "$balloon_ht.showTooltip(event,'$balloonhover',$stick)";
	undef $title;
      }
      if ($balloonclick) {
	my $stick = defined $sticky ? $sticky : 1;
        $style = "cursor:pointer";
	$mousedown = $balloonclick =~ /^(http|ftp):/
	    ? "$balloon_ct.showTooltip(event,'<iframe width='+$balloon_ct.maxWidth+' height=$height " .
	      "frameborder=0 src=$balloonclick></iframe>',$stick,$balloon_ct.maxWidth)"
	      : "$balloon_ct.showTooltip(event,'$balloonclick',$stick)";
	undef $target;
	# workarounds to accomodate observation that some browsers don't respect cursor:pointer styles in
	# <area> tags unless there is an href defined
	my $agent =  CGI->user_agent || '';
	$href     =  $agent =~ /msie/i    ? undef
                     : $agent =~ /firefox/i ? undef
                     : 'javascript:void(0)';
      }
    }
    my %attributes = (
		      title       => $title,
		      href        => $href,
		      target      => $target,
		      onmouseover => $mouseover,
		      onmousedown => $mousedown,
		      style       => $style,
		      );

    my $ftype = $box->[0]->primary_tag || 'feature';
    my $fname = $box->[0]->display_name if $box->[0]->can('display_name');
    $fname  ||= $box->[0]->name if $box->[0]->can('name');
    $fname  ||= 'unnamed';
    $ftype = "$ftype:$fname";
    my $line = join("\t",$ftype,@{$box}[1..4]);
    for my $att (keys %attributes) {
      next unless defined $attributes{$att} && length $attributes{$att};
      $line .= "\t$att\t$attributes{$att}";
    }
    push @map, $line;
  }

  return \@map;

}

# this creates image map for rulers and scales, where clicking on the scale
# should center the image on the scale.
sub make_centering_map {
  my $self   = shift;
  my ($ruler,$flip,$label,$scale_map_type)  = @_;
  my @map = $label ? ($label) : ();

  return if $ruler->[3]-$ruler->[1] == 0;

  my $length = $ruler->[0]->length;
  my $offset = $ruler->[0]->start;
  my $end    = $ruler->[0]->end;
  my $scale  = $length/($ruler->[3]-$ruler->[1]);
  my $pl     = $ruler->[-1]->panel->pad_left;

  my $ruler_intervals = RULER_INTERVALS;

  if ($scale_map_type eq 'interval_map' && $length/RULER_INTERVALS > $self->get_max_segment) {
    my $max = $self->get_max_segment/5;  # usually a safe guess
    $ruler_intervals = int($length/$max);
  }

  # divide into RULER_INTERVAL intervals
  my $portion = ($ruler->[3]-$ruler->[1])/$ruler_intervals;
  my $ref    = $ruler->[0]->seq_id;
  my $source = $self->source;

  for my $i (0..$ruler_intervals-1) {
    my $x1 = int($portion * $i+0.5);
    my $x2 = int($portion * ($i+1)+0.5);

    my ($start,$stop);
    if ($scale_map_type eq 'centering_map') {
      # put the middle of the sequence range into the middle of the picture
      my $middle = $flip ? $end - $scale * ($x1+$x2)/2 : $offset + $scale * ($x1+$x2)/2;
      $start  = int($middle - $length/2);
      $stop   = int($start  + $length - 1);
    }
    elsif ($scale_map_type eq 'interval_map') {
      # center on the interval
      $start = int($flip ? $end - $scale * $x1 : $offset + $scale * $x1);
      $stop  = int($start + $portion * $scale);
    }

    $x1 += $pl;
    $x2 += $pl;

    my $url = "?ref=$ref;start=$start;stop=$stop";
    $url .= ";flip=1" if $flip;
    push @map, join("\t",'ruler',$x2, $ruler->[2], $x2, $ruler->[4], 
		    href  => $url, title => 'recenter', alt   => 'recenter');
  }
  return $label ? \@map : @map;
}

# this is the routine that actually does the work!!!!
# input
#    arg1: request hashref 
#                 {label => Bio::Graphics::Browser2::CachedTrack}
#    arg2: arguments hashref
#                  {
#                    external_features => [list of external features, plugins]
#                    noscale           => (get rid of this?)
#                    do_map            => (get rid of this?)
#                    cache_extra       => (get rid of this?)
#                    section           => (get rid of this?)
#                   }
#    arg3: labels arrayref (optional - uses keys %$request otherwise)
#
# output
#    { label1 => $track_cache_object,
#      label2 => $track_cache_object....
#    }

sub run_local_requests {
    my $self     = shift;
    my $requests = shift;  # a hash of labels => Bio::Graphics::Browser2::CachedTrack objects
    my $args     = shift;
    my $labels   = shift;

    my $time     = time();

    warn "[$$] run_local_requests" if DEBUG;

    $labels    ||= [keys %$requests];

    my $noscale        = $args->{noscale};
    my $do_map         = $args->{do_map};
    my $cache_extra    = $args->{cache_extra} || [];
    my $section        = $args->{section}     || 'detail';
    my $nocache        = $args->{nocache};

    my $settings       = $self->settings;
    my $segment        = $self->segment;
    my $length         = $segment->length;

    my $source         = $self->source;
    my $lang           = $self->language;

    my $base           = $self->get_cache_base;

    my $feature_files  = $args->{external_features};

    # FIXME: this has to be set somewhere
    my $hilite_callback= undef;

    $segment->factory->debug(1) if DEBUG;

    #---------------------------------------------------------------------------------
    # Track and panel creation
    
    my %seenit;           # avoid error of putting track on list multiple times
    my %results;          # hash of {$label}{gd} and {$label}{map}
    my %feature_file_offsets;

    my @labels_to_generate = @$labels;

    foreach (@labels_to_generate) {
	$requests->{$_}->lock();   # flag that request is in process
    }

    my @ordinary_tracks    = grep {!$feature_files->{$_}} @labels_to_generate;
    my @feature_tracks     = grep {$feature_files->{$_} } @labels_to_generate;

    # create all the feature filters for each track
    my $filters = $self->generate_filters($settings,$source,\@labels_to_generate);

    my (%children,%reaped);

    local $SIG{CHLD} = sub {
	while ((my $pid = waitpid(-1, WNOHANG)) > 0) {
	    warn "[$$] reaped child $pid" if DEBUG;
	    $reaped{$pid}++;
	    delete $children{$pid} if $children{$pid};
	}
    };

    my $max_processes = $self->source->global_setting('max_render_processes')
	|| MAX_PROCESSES;

    for my $label (@labels_to_generate) {

        # this shouldn't happen, but let's be paranoid
        next if $seenit{$label}++;

	# don't let there be more than this many processes 
	# running simultaneously
	while ((my $c = keys %children) >= $max_processes) {
	    warn "[$$] too many processes ($c), sleeping" if DEBUG;
	    sleep 1;
	}

	my $child = Bio::Graphics::Browser2::Render->fork();
	croak "Can't fork: $!" unless defined $child;
	if ($child) {
	    warn "Launched rendering process $child for $label" if DEBUG;
	    $children{$child}++ unless $reaped{$child}; # in case child was reaped before it was sown
	    next;
	}

	(my $base = $label) =~ s/:(overview|region|details?)$//;
	warn "label=$label, base=$base, file=$feature_files->{$base}" if DEBUG;

	my $multiple_tracks = $base =~ /^(http|ftp|file|das|plugin):/ 
	    || $source->code_setting($base=>'remote feature');

        my @keystyle = ( -key_style    => 'between',
	    )
            if $multiple_tracks;

	my $key = $source->setting( $base => 'key' ) || '' ;
	my @nopad = (($key eq '') || ($key eq 'none')) 
	    && !$multiple_tracks
             ? (-pad_top => 0)
             : ();
        my $panel_args = $requests->{$label}->panel_args;

	
        my $panel
            = Bio::Graphics::Panel->new( @$panel_args, @keystyle, @nopad );

        my %trackmap;

	my $timeout         = $source->global_setting('global_timeout');
	
# this was causing more problems than it was worth
#	my $has_sigset = $] >= 5.008;
	my $has_sigset = undef;
	my $oldaction;
	if ($has_sigset) {
	    eval "use POSIX ':signal_h'" unless defined &SIGALRM;
	    my $mask = POSIX::SigSet->new(SIGALRM());
	    my $action = POSIX::SigAction->new(sub {die "timeout"},$mask);
	    $oldaction = POSIX::SigAction->new();
	    sigaction(SIGALRM(),$action,$oldaction);
	}

	my $time = time();
	eval {
	    local $SIG{ALRM}    = sub { warn "alarm clock"; die "timeout" } unless $has_sigset;
	    alarm($timeout);

	    my ($gd,$map,$titles);

	    if (my $hide = $source->semantic_setting($label=>'hide',$self->segment_length)) {
		$gd     = $self->render_hidden_track($hide,$args);
		$map    = [];
		$titles = [];
	    }

	    else {

		if ( exists $feature_files->{$base} ) {
		    
		    my $file = $feature_files->{$base};
		
		    # Add feature files, including remote annotations
		    my $featurefile_select = $args->{featurefile_select}
		    || $self->feature_file_select($section);
			
		    if ( ref $file and $panel ) {
			$self->add_feature_file(
			    file     => $file,
			    panel    => $panel,
			    position => $feature_file_offsets{$label} || 0,
			    options  => {},
			    select   => $featurefile_select,
				);
			%trackmap = map { $_ => $file } @{ $panel->{tracks} || [] };
		    }
		}
		else {
		    my $track_args = $requests->{$label}->track_args;
		    my $track      = $panel->add_track(@$track_args);

		    # == populate the tracks with feature data ==
		    $self->add_features_to_track(
			-labels    => [ $label, ],
			-tracks    => { $label => $track },
			-filters   => $filters,
			-segment   => $segment,
			-fsettings => $settings->{features},
			);
		    %trackmap = ($track=>$label);

		}

		# == generate the images and maps in background==
		$gd     = $panel->gd;
		$titles = $panel->key_boxes;
		foreach (@$titles) {splice (@$_,-1)}  # don't want to store all track config data to cache!
		$self->debugging_rectangles($gd,scalar $panel->boxes)
		    if DEBUGGING_RECTANGLES;
		$map = $self->make_map( scalar $panel->boxes,
					$panel, $label,
					\%trackmap, 0 );
	    }

	    $requests->{$label}->put_data($gd, $map, $titles );
	    alarm(0);
	};
	alarm(0);
	sigaction(SIGALRM(),$oldaction) if $has_sigset;

	my $elapsed = time()-$time;
	warn "render($label): $elapsed seconds ", ($@ ? "(error)" : "(ok)") if BENCHMARK;
	
	if ($@) {
	    warn "RenderPanels error: $@";
#	    warn $@;
	    if ($@ =~ /timeout/) {
		$requests->{$label}->flag_error('Timeout; Try turning off tracks or looking at a smaller region.');
	    } else {
		$requests->{$label}->flag_error($@);
	    }
	}
	CORE::exit 0; # in child;
    }
    warn "waiting for children" if DEBUG;
    sleep while %children;
    warn "done waiting" if DEBUG;
    my $elapsed = time() - $time;
    warn "[$$] run_local_requests (@$labels): $elapsed seconds" if DEBUG;

    # make sure requests are populated
    # the "1" argument turns off expiration checking
    $requests->{$_}->get_data(1) foreach keys %$requests;  
}

sub render_hidden_track {
    my $self    = shift;
    my ($message,$args) = @_;
    $message    = 'Track not shown at this magnification' if $message eq '1';
    my $gd     = $self->render_image_pad($args->{section});
    my $font   = GD->gdMediumBoldFont;
    my $len    = $font->width * length($message);
    my ($wid)  = $gd->getBounds;
    my $black  = $gd->colorClosest(0,0,0);
    $gd->string(GD->gdMediumBoldFont,($wid-$len)/2,0,$message,$black);
    return $gd;
}

sub select_features_menu {
    my $self     = shift;
    my $label    = shift;
    my $titleref = shift;
    my $stt      = $self->subtrack_manager($label) or return;
    my ($selected,$total) = $stt->counts;
    my $escaped_label = CGI::escape($label);
    my $subtrack_over  = "GBubble.showTooltip(event,'url:?action=show_subtracks;track=$escaped_label',false)";
    my $subtrack_click = "GBox.showTooltip(event,'url:?action=select_subtracks;track=$escaped_label',true)";

    # modify the title to show that some subtracks are hidden
    $$titleref .= " ".span({-class       =>'clickable',
			   -onMouseOver  => "GBubble.showTooltip(event,'Click to modify subtrack selections.')",
			   -onClick      => $subtrack_click
			  },
			  $self->language->tr('SHOWING_SUBTRACKS',$selected,$total));						#;
    
}

sub generate_filters {
    my $self     = shift;
    my ($settings,$source,$label_list) = @_;
    my %filters;
    for my $l (@$label_list) {
	my %conf =  $source->style($l);

	if (my $filter = $conf{'-filter'}) {
	    $filters{$l} = $filter;
	}

	else {
	    $filters{$l} = $self->subtrack_select_filter($settings,$l);
	}
    }
    return \%filters;
}

sub subtrack_select_filter {
    my $self     = shift;
    my ($settings,$label) = @_;

    # new method via SubtrackTable:
    my $stt = $self->subtrack_manager($label) or return;
    return $stt->filter_feature_sub;
}

sub add_features_to_track {
  my $self = shift;
  my %args = @_;

  my $labels          = $args{-labels}    or die "programming error";
  my $segment         = $args{-segment}   or die "programming error";
  my $tracks          = $args{-tracks}    or die "programming error";
  my $filters         = $args{-filters}   or die "programming error";
  my $fsettings       = $args{-fsettings} or die "programming error";

  warn "[$$] add_features_to_track @{$args{-labels}}" if DEBUG;

  my $max_labels      = $self->label_density;
  my $max_bump        = $self->bump_density;

  my $length  = $segment->length;
  my $source  = $self->source;

  # sort tracks by the database they come from
  my (%db2label,%db2db);
  for my $label (@$labels) {
    my $db = eval { $source->open_database($label,$length)};
    unless ($db) { warn "Couldn't open database for $label: $@"; next; }
    $db2label{$db}{$label}++;
    $db2db{$db}  =  $db;  # cache database object
  }

  my (%iterators,%iterator2dbid,%is_summary);
  for my $db (keys %db2db) {
      my @labels           = keys %{$db2label{$db}};

      my (@full_types,@summary_types);
      for my $l (@labels) {
	  my @types = $source->label2type($l,$length) or next;
	  if ($source->show_summary($l,$length,$self->settings)) {
	      $is_summary{$l}++;
	      push @summary_types,@types;
	  } else {
	      push @full_types,@types;
	  }
      }
      
      warn "[$$] RenderPanels->get_iterator(@full_types)"  if DEBUG;
      warn "[$$] RenderPanels->get_summary_iterator(@summary_types)" if DEBUG;
      if (@summary_types && 
	  (my $iterator = $self->get_summary_iterator($db2db{$db},$segment,\@summary_types))) {
	  $iterators{$iterator}     = $iterator;
	  $iterator2dbid{$iterator} = $source->db2id($db);
      }

      if (@full_types && (my $iterator = $self->get_iterator($db2db{$db},$segment,\@full_types))) {
	  $iterators{$iterator}     = $iterator;
	  $iterator2dbid{$iterator} = $source->db2id($db);
      }
  }

  my (%groups,%feature_count,%group_pattern,%group_field);

  # The effect of this loop is to fetch a feature from each iterator in turn
  # using a queueing scheme. This allows streaming iterators to parallelize a
  # bit. This may not be worth the effort.
  my (%feature2dbid,%classes,%max_features,%limit_hit,%has_subtracks);

  while (keys %iterators) {
    for my $iterator (values %iterators) {

      my $feature;

      unless ($feature = $iterator->next_seq) {
	delete $iterators{$iterator};
	next;
      }

      $source->add_dbid_to_feature($feature,$iterator2dbid{$iterator});

      my @labels = $source->feature2label($feature,$length);

      for my $l (@labels) {

          $l =~ s/:\d+//;  # get rid of semantic zooming tag

	  my $track = $tracks->{$l}  or next;
	  
	  my $stt        = $self->subtrack_manager($l);
	  my $is_summary = $is_summary{$l};

	  $filters->{$l}->($feature) or next if $filters->{$l} && !$is_summary;
	  $feature_count{$l}++;

	  # -----------------------------------------------------------------------------
	  # GROUP CODE
	  # Handle name-based groupings.
	  unless (exists $group_pattern{$l}) {
	      $group_pattern{$l} =  $source->semantic_setting($l => 'group_pattern',$length);
	      $group_pattern{$l} =~ s!^/(.+)/$!$1! 
		  if $group_pattern{$l}; # clean up regexp delimiters
	  }
	  
	  # Handle generic grouping (needed for GFF3 database)
	  $group_field{$l} = $source->semantic_setting($l => 'group_on',$length) 
	      unless exists $group_field{$l};
	  
	  if (my $pattern = $group_pattern{$l}) {
	      my $name = $feature->name or next;
	      (my $base = $name) =~ s/$pattern//i;
	      $groups{$l}{$base}  ||= Bio::Graphics::Feature->new(-type   => 'group',
								  -name   => $feature->display_name,
								  -strand => $feature->strand,
		  );
	      $groups{$l}{$base}->add_segment($feature);
	      next;
	  }
	
	  if (my $field = $group_field{$l}) {
	      my $base = eval{$feature->$field};
	      if (defined $base) {
		  $groups{$l}{$base} ||= Bio::Graphics::Feature->new(-name   => $feature->display_name,
								     -start  => $feature->start,
								     -end    => $feature->end,
								     -strand => $feature->strand,
								     -type   => $feature->primary_tag);
		  $groups{$l}{$base}->add_SeqFeature($feature);
		  next;
	      }
	  }

	  if (!$is_summary && $stt && (defined (my $id = $stt->feature_to_id_sub->($feature)))) {
	      $groups{$l}{$id} ||= Bio::Graphics::Feature->new(-type       => 'group',
							       -primary_id => $id,
							       -name       => $stt->id2label($id),
							       -start      => $segment->start,
							       -end        => $segment->end,
							       -seq_id     => $segment->seq_id,
		  );
	      $has_subtracks{$l}++;
	      $groups{$l}{$id}->add_segment($feature);
	      next;
	  }

	  $track->add_feature($feature);
      }
    }
  }
  warn "[$$] RenderPanels finished iteration fetch" if DEBUG;

  # ------------------------------------------------------------------------------------------
  # fixups

  # fix up %group features
  # the former creates composite features based on an arbitrary method call
  # the latter is traditional name-based grouping based on a common prefix/suffix

  for my $l (keys %groups) {
    my $track  = $tracks->{$l};
    my $g      = $groups{$l} or next;

    # add empty subtracks if needed
    if ($has_subtracks{$l} && !$source->semantic_setting($l => 'hide empty subtracks',$length)) {
	my $stt   = $self->subtrack_manager($l);
	my @ids   = $stt->selected_ids;
	$g->{$_} ||= Bio::Graphics::Feature->new(-type   => 'group',
						 -primary_id     => $_,
						 -name   => $stt->id2label($_),
						 -start  => $segment->start,
						 -end    => $segment->end,
						 -seq_id => $segment->seq_id) 
	    foreach @ids
    }
    
    $track->add_feature($_) foreach values %$g;
    $feature_count{$l} += keys %$g;

  }

  # now reconfigure the tracks based on their counts
  for my $l (keys %$tracks) {
    next unless $feature_count{$l};

    $fsettings->{$l}{options} ||= 0;

    my $count    = $feature_count{$l};
    my $limit    = $fsettings->{$l}{limit};
    $count       = $limit if defined($limit) && $limit > 0 && $limit < $count;
    my $pack_options  = $fsettings->{$l}{options};

    my $do_bump  = $self->do_bump($l,
				  $pack_options,
				  $count,
				  $max_bump,
				  $length);

    my $do_label = $self->do_label($l,
				   $pack_options,
				   $count,
				   $max_labels,
				   $length);

    my $do_description = $self->do_description($l,
					       $pack_options,
					       $count,
					       $max_labels,
					       $length);

    $tracks->{$l}->configure(-bump        => $do_bump,
			     -label       => $do_label,
			     -description => $do_description,
			      );
    $tracks->{$l}->configure(-connector  => 'none') if !$do_bump;
    $tracks->{$l}->configure(-bump_limit    => $limit)
      if $limit && $limit > 0;

    if (eval{$tracks->{$l}->features_clipped}) { # may not be present in older Bio::Graphics
	my $max   = $tracks->{$l}->feature_limit;
	my $count = $tracks->{$l}->feature_count;
	$tracks->{$l}->panel->key_style('between');
	$tracks->{$l}->configure(-key => $self->language->tr('FEATURES_CLIPPED',$max,$count));
    }
  }

}

sub get_iterator {
  my $self = shift;
  my ($db,$segment,$feature_types,$max) = @_;

  # The Bio::DB::SeqFeature::Store database supports correct
  # semantics for directly retrieving features that overlap
  # a range. All the others require you to get a segment first
  # and then to query the segment! This is a problem, because it
  # means that the reference sequence (e.g. the chromosome) is
  # repeated in each database, even if it isn't the primary one :-(
  if ($db->can('get_seq_stream')) {
      my @args = (-type   => $feature_types,
		  -seq_id => $segment->seq_id,
		  -start  => $segment->start,
		  -end    => $segment->end,
		  -max_features => $max,  # some adaptors allow this
	  );
      return $db->get_seq_stream(@args);
  }

  my $db_segment;
  if (eval{$segment->factory||'' eq $db}) {
      $db_segment   = $segment;
  } else {
      ($db_segment) = $db->segment($segment->seq_id,$segment->start,$segment->end);
  }

  unless ($db_segment) {
    warn "Couldn't get segment $segment from database $db; id=",
       $self->source->db2id($db);
    return;
  }

  return $db_segment->get_seq_stream(-type=>$feature_types);
}

sub get_summary_iterator {
  my $self = shift;
  my ($db,$segment,$feature_types) = @_;

  my @args = (-type   => $feature_types,
	      -seq_id => $segment->seq_id,
	      -start  => $segment->start,
	      -end    => $segment->end,
	      -bins   => $self->settings->{width},
	      -iterator=>1,
      );
  return $db->feature_summary(@args);
}


=head2 add_feature_file

Internal use: render a feature file into a panel

=cut

sub add_feature_file {
  my $self = shift;
  my %args = @_;
  
  my $file    = $args{file}    or return;
  my $options = $args{options} or return;
  my $select  = $args{select}  or return;

  my $name = $file->name || '';
  $options->{$name}      ||= 0;

  eval {
    $file->render(
		  $args{panel},
		  $args{position},
	          $options->{$name},
		  $self->bump_density,
		  $self->label_density,
		  $select,
	          $self->segment,
	);
  };

  warn "error while rendering ",$args{file}->name,": $@" if $@;
}


=head2 create_panel_args()

  @args = $self->create_panel_args($section,$args);

Return arguments need to create a Bio::Graphics::Panel.
$section is one of 'detail','overview', or 'region'
$args is a hashref that contains the keys:

   keystyle
   title
   image_class
   postgrid
   background

=cut

sub create_panel_args {
  my $self               = shift;
  my $args               = shift;

  my $segment        = $args->{segment}        || $self->segment;
  my ($seg_start,$seg_stop,$flip) = $self->segment_coordinates($segment,
							       $args->{flip});

  my $image_class = $args->{image_class} || 'GD';
  eval "use $image_class" unless "${image_class}::Image"->can('new');

  my $settings = $self->settings;
  my $source   = $self->source;

  my $section  = $args->{section} || 'detail';

  my $postgrid = '';
  my $detail_start = $settings->{start};
  my $detail_stop  = $settings->{stop};
  my $h_region_str     = '';
#  warn "disabling highlighted regions";
  if (1 && ($section eq 'overview' or $section eq 'region')){
    $postgrid  = hilite_regions_closure(
	            [$detail_start,
		     $detail_stop,
		     $self->loaded_segment_fill(),
		     $self->loaded_segment_outline()
		    ]);
  }
  elsif ($section eq 'detail'){
    $postgrid = make_postgrid_callback($settings);
    $h_region_str = join(':', @{$settings->{h_region}||[]}); 
  }

  my $keystyle = 'none';

  my @pass_thru_args = map {/^-/ ? ($_=>$args->{$_}) : ()} keys %$args;
  my @argv = (
	      -grid         => $section eq 'detail' ? $settings->{'grid'} : 0,
	      -start        => $seg_start,
	      -end          => $seg_stop,
	      -stop         => $seg_stop,  #backward compatibility with old bioperl
	      -key_color    => $source->global_setting('key bgcolor')      || 'moccasin',
	      -bgcolor      => $source->global_setting("$section bgcolor") || 'wheat',
	      -width        => $section eq 'detail'? $settings->{width} * $self->details_mult : $settings->{width},
	      -key_style    => $keystyle,
              -suppress_key => 1,
	      -empty_tracks => $source->global_setting('empty_tracks')    || DEFAULT_EMPTYTRACKS,
	      -pad_top      => $image_class->gdMediumBoldFont->height+2,
              -pad_bottom   => 3,
	      -image_class  => $image_class,
	      -postgrid     => $postgrid,
	      -background   => $args->{background} || '',
	      -truecolor    => $source->global_setting('truecolor') || 0,
	      -extend_grid  => 1,
              -gridcolor    => $source->global_setting('grid color') || 'lightcyan',
              -gridmajorcolor    => $source->global_setting('grid major color') || 'cyan',
	      @pass_thru_args,   # position is important here to allow user to override settings
	     );

  push @argv, -flip => 1 if $flip;
  my $p  = $self->image_padding;
  my $pl = $source->global_setting('pad_left');
  my $pr = $source->global_setting('pad_right');
  $pl    = $p unless defined $pl;
  $pr    = $p unless defined $pr;

  push @argv,(-pad_left =>$pl, -pad_right=>$pr) if $p;

  return @argv;
}

sub image_padding {
  my $self   = shift;
  my $source = $self->source;
  return defined $source->global_setting('image_padding') 
      ? $source->global_setting('image_padding')
      : PAD_DETAIL_SIDES;
}

=head2 segment_coordinates()

   ($start,$stop,$flip) = $self->segment_coordinates($segment,$flip)

Method to correct for rare case in which start and stop are flipped.

=cut

sub segment_coordinates {
  my $self    = shift;
  my $segment = shift;
  my $flip    = shift;

  return unless $segment;

  # Create the tracks that we will need
  my ($seg_start,$seg_stop ) = ($segment->start,$segment->end);
  if ($seg_stop < $seg_start) {
    ($seg_start,$seg_stop)     = ($seg_stop,$seg_start);
    $flip = 1;
  }
  return ($seg_start,$seg_stop,$flip);
}

=head2 create_track_args()

  @args = $self->create_track_args($label,$args);

Return arguments need to create a Bio::Graphics::Track.
$label is a config file stanza label for the track.

=cut

sub create_track_args {
  my $self = shift;
  my ($label,$args) = @_;

  my $segment         = $self->segment;
  my $length          = $segment->length;
  my $source          = $self->source;
  my $lang            = $self->language;

  my $is_summary      = $source->show_summary($label,$length,$self->settings);
  
  my $state            = $self->settings;
  my ($semantic_override) = sort {$b<=>$a} grep {$_ < $length} 
                    keys %{$state->{features}{$label}{semantic_override}};
  $semantic_override ||= 0;
  my $override         = $is_summary ? $state->{features}{$label}{summary_override}
                                     : $state->{features}{$label}{semantic_override}{$semantic_override};

  my @override        = map {'-'.$_ => $override->{$_}} keys %$override;
  push @override,(-feature_limit => $override->{limit}) if $override->{limit};

  if ($is_summary) {
      unshift @override,(-glyph     => 'wiggle_density',
			 -height    => 15,
			 -bgcolor   => 'black',
			 -min_score => 0,
			 -autoscale => 'local'
      );
  }
  my $hilite_callback = $args->{hilite_callback};

  my @default_args = (-glyph => 'generic');
  push @default_args,(-key   => $label)        unless $label =~ /^\w+:/;
  push @default_args,(-hilite => $hilite_callback) if $hilite_callback;

  if ($self->subtrack_manager($label)) {
      push @default_args,(-connector   => '');
      my $left_label = 
	  $source->semantic_setting($label=>'label_position',$length)||'' eq 'left';

      $left_label++ 
	  if $source->semantic_setting($label=>'label_transcripts',$length);

      my $group_label = $source->semantic_setting($label=>'glyph',$length) !~ /xyplot|wiggle|density|whisker/;

      push @default_args,(
	  -group_label          => $group_label||0,
	  -group_label_position => $left_label ? 'top' : 'left');
  }

  if (my $stt = $self->subtrack_manager($label)) {
      my $sub = $stt->sort_feature_sub;
      push @default_args,(-sort_order => $sub);
  }

  my @args;
  if ($source->semantic_setting($label=>'global feature',$length)) {
      eval { # honor the database indicated in the track config
	  my $db    = $self->source->open_database($label,$length);
	  my $class = eval {$segment->seq_id->class} || eval{$db->refclass};
	  $segment  = $db->segment(-name  => $segment->seq_id,
				   -start => $segment->start,
				   -end   => $segment->end,
				   -class => $class);
      };
      warn $@ if $@;
      @args = ($segment,
	       @default_args,
	       $source->default_style,
	       $source->i18n_style($label,
				   $lang),
	       @override,
	  );
  } else {
    @args = (@default_args,
	     $source->default_style,
	     $source->i18n_style($label,
			       $lang,
			       $length),
	     @override,
	    );
  }

  return @args;
}

sub subtrack_manager {
    my $self = shift;
    my $label = shift;
    return $self->{_stt}{$label} if exists $self->{_stt}{$label};
    return $self->{_stt}{$label} = undef
	if $self->source->show_summary($label,$self->segment->length,$self->settings);
    return $self->{_stt}{$label} = Bio::Graphics::Browser2::Render->create_subtrack_manager($label,
											    $self->source,
											    $self->settings);
}

sub debugging_rectangles {
  my $self = shift;
  my ($image,$boxes) = @_;
  my $red = $image->colorClosest(255,0,0);
  foreach (@$boxes) {
    my @rect = @{$_}[1,2,3,4];
    $image->rectangle(@{$_}[1,2,3,4],$red);
  }
}

sub get_cache_base {
    my $self = shift;
    my $path = $self->source->globals->cache_dir($self->source->name);
    return $path;
}

# Returns the HTML image map from the cached image map data.
sub map_html {
  my $self = shift;
  my $map  = shift;
  my $id   = shift;

  my @data = @$map;

  my $name = shift @data or return '';
  $id    ||= "${name}_map";

  my $html  = qq(\n<map name="$id" id="$id">\n);
  for (@data) {
    my (undef,$x1,$y1,$x2,$y2,%atts) = split "\t";
    $x1 or next;
    my $coords = join(',',$x1,$y1,$x2,$y2);
    $html .= qq(<area shape="rect" coords="$coords" );
    for my $att (keys %atts) {
      $html .= qq($att="$atts{$att}" );
    }
    $html .= qq(/>\n);
  }
  $html .= qq(</map>\n);
  return $html;
}

# this returns a coderef that will indicate whether an added (external) feature is placed
# in the overview, region or detailed panel. It is necessary to avoid one section's features
# from being placed in another section's track.
sub feature_file_select {
  my $self             = shift;
  my $required_section = shift;

  my $undef_defaults_to_true;
  if ($required_section =~ /detail/) {
    $undef_defaults_to_true++;
  }

  return sub {
      my $file    = shift;
      my $type    = shift;

      my $section = $file->setting($type=>'section')
	            || $file->setting(general=>'section');
      my ($modifier) = $type =~ /:(overview|region}detail)$/;
      $section     ||= $modifier;

      return $undef_defaults_to_true
	  if !defined $section;

      return $section  =~ /$required_section/;
  };
}

sub do_bump {
  my $self = shift;
  my ($track_name,$option,$count,$max,$length) = @_;

  my $source              = $self->source;
  my $maxb              = $source->code_setting($track_name => 'bump density');
  $maxb                 = $max unless defined $maxb;

  my $maxed_out = $count <= $maxb;
  my $conf_bump = $source->semantic_setting($track_name => 'bump',$length);
  $option ||= 0;
  return defined $conf_bump ? $conf_bump
      :  $option == 0 ? $maxed_out
      :  $option == 1 ? 0
      :  $option == 2 ? 1
      :  $option == 3 ? 1
      :  $option == 4 ? 2
      :  $option == 5 ? 2
      :  0;
}

sub do_label {
  my $self = shift;
  my ($track_name,$option,$count,$max_labels,$length) = @_;

  my $source              = $self->source;

  my $maxl              = $source->code_setting($track_name => 'label density');
  $maxl                 = $max_labels unless defined $maxl;
  my $maxed_out         = $count <= $maxl;

  my $conf_label        = $source->semantic_setting($track_name => 'label',$length);
  $conf_label           = 1 unless defined $conf_label;

  $option ||= 0;
  return  $option == 0 ? $maxed_out && $conf_label
        : $option == 3 ? $conf_label || 1
	: $option == 5 ? $conf_label || 1
        : 0;
}

sub do_description {
  my $self = shift;
  my ($track_name,$option,$count,$max_labels,$length) = @_;

  my $source              = $self->source;

  my $maxl              = $source->code_setting($track_name => 'label density');
  $maxl                 = $max_labels unless defined $maxl;
  my $maxed_out         = $count <= $maxl;

  my $conf_description  = $source->semantic_setting($track_name => 'description',$length);
  $conf_description     = 0 unless defined $conf_description;
  $option ||= 0;
  return  $option == 0 ? $maxed_out && $conf_description
        : $option == 3 ? $conf_description || 1
        : $option == 5 ? $conf_description || 1
        : 0;
}

# override make_link to allow for code references
sub make_link {
  my $self     = shift;
  my ($feature,$panel,$label,$track)  = @_;
  my $label_fix = $label;

  if (ref $label && $label->{name}){ 
    $label_fix = $label->{name};
    if ($label_fix =~/^(plugin)\:/){$label_fix = join(":",($',$1));}
  }

  my $data_source = $self->source;
  my $ds_name     = $data_source->name;

  my $link     = $data_source->code_setting($label_fix,'link');

  if (! defined $link) {
  if ($feature->can('url')) {
    my $link = $feature->url;
    return $link if defined $link;
  }
  return $label->make_link($feature)
      if $label
      && $label =~ /^[a-zA-Z_]/
      && $label->isa('Bio::Graphics::FeatureFile');
  }


  $panel ||= 'Bio::Graphics::Panel';
  $label ||= $data_source->feature2label($feature);
  $label ||= 'general';

  # most specific -- a configuration line

  # less specific - a smart feature
  $link        = $feature->make_link if $feature->can('make_link') && !defined $link;

  # general defaults
  $link        = $data_source->code_setting('TRACK DEFAULTS'=>'link') unless defined $link;
  $link        = $data_source->code_setting(general=>'link')          unless defined $link;
  $link        = $data_source->globals->setting(general=>'link')      unless defined $link;

  return unless $link;

  if (ref($link) eq 'CODE') {
    my $val = eval {$link->($feature,$panel,$track)};
    $data_source->_callback_complain($label=>'link') if $@;
    return $val;
  }
  elsif (!$link || $link eq 'AUTO') {
    my $n     = $feature->display_name || '';
    my $c     = $feature->seq_id       || '';
    my $name  = CGI::escape("$n");  # workaround CGI.pm bug
    my $class = eval {CGI::escape($feature->class)}||'';
    my $ref   = CGI::escape("$c");  # workaround again
    my $start = CGI::escape($feature->start);
    my $end   = CGI::escape($feature->end);
    my $src   = CGI::escape(eval{$feature->source} || '');
    my $url   = CGI->request_uri || '../..';
    my $id    = eval {CGI::escape($feature->primary_id)};
    my $dbid  = eval {$feature->gbrowse_dbid} || ($data_source->db_settings($label))[0];
    $dbid     = CGI::escape($dbid);
    $url      =~ s/\?.+//;
    $url      =~ s! /gbrowse[^/]* / [^/]+ /? [^/]*  $!!x;
    $url      .= "/gbrowse_details/$ds_name?ref=$ref;start=$start;end=$end";
    $url      .= ";name=$name"     if defined $name;
    $url      .= ";class=$class"   if defined $class;
    $url      .= ";feature_id=$id" if defined $id;
    $url      .= ";db_id=$dbid"    if defined $dbid;
    return $url;
  }
  return $data_source->link_pattern($link,$feature,$panel);
}

# make the title for an object on a clickable imagemap
sub make_title {
  my $self = shift;
  my ($feature,$panel,$label,$track) = @_;
  local $^W = 0;  # tired of uninitialized variable warnings
  my $source = $self->source;

  my $length = eval {$self->segment->length} || 0;

  my ($title,$key) = ('','');

 TRY: {
    if ($label && eval { $label->isa('Bio::Graphics::FeatureFile') }) {
      $key = $label->name;
      $title = $label->make_title($feature) or last TRY;
      return $title;
    }

    else {
      $label     ||= $source->feature2label($feature) or last TRY;
      $key       ||= $source->setting($label,'key') || $label;
      $key         =~ s/s$//;
      $key         = "source = ".$feature->segment->dsn if $feature->isa('Bio::Das::Feature');  # for DAS sources

      my $length   = $self->segment_length($label);

      my $link     = $source->semantic_fallback_setting($label,'title',$length);
      if (defined $link && ref($link) eq 'CODE') {
	$title       = eval {$link->($feature,$panel,$track)};
	$source->_callback_complain($label=>'title') if $@;
	return $title if defined $title;
      }
      return $source->link_pattern($link,$feature) if defined $link && $link ne 'AUTO';
    }
  }

  # otherwise, try it ourselves
  $title = eval {
    if ($feature->can('target') && (my $target = $feature->target)) {
      join (' ',
	    "$key:",
	    $feature->seq_id.':'.
	    $feature->start."..".$feature->end,
	    $feature->target->seq_id.':'.
	    $feature->target->start."..".$feature->target->end);
    } else {
      my ($start,$end) = ($feature->start,$feature->end);
      ($start,$end)    = ($end,$start) if $feature->strand < 0;
      my $name         = $feature->can('info') 
	                 ? $feature->info
			 : $feature->display_name;
      my $result;
      $result .= "$key "  if defined $key;
      $result .= "$name " if defined $name;
      $result .= '['.$feature->seq_id.":" if defined $feature->seq_id;
      $result .= $feature->start      if defined $feature->start;
      $result .= '..' . $feature->end if defined $feature->end;
      $result .= ']' if defined $feature->seq_id;
      $result;
    }
  };
  warn $@ if $@;

  return $title;
}

sub segment_length {
    my $self    = shift;
    my $label   = shift;
    my $section = $label 
	           ? Bio::Graphics::Browser2::Render->get_section_from_label($label) 
		   : 'detail';
    return eval {$section eq 'detail'   ? $self->segment->length
	        :$section eq 'region'   ? $self->region_segment->length
		:$section eq 'overview' ? $self->whole_segment->length
		: 0} || 0;
}

sub make_link_target {
  my $self = shift;
  my ($feature,$panel,$label,$track) = @_;
  my $source = $self->source;

  if ($feature->isa('Bio::Das::Feature')) { # new window
    my $dsn = $feature->segment->dsn;
    $dsn =~ s/^.+\///;
    return $dsn;
  }

  $label    ||= $source->feature2label($feature) or return;
  my $link_target = $source->code_setting($label,'link_target')
    || $source->code_setting('TRACK DEFAULTS' => 'link_target')
    || $source->globals->code_setting(general => 'link_target')
    || '_blank';
  $link_target = eval {$link_target->($feature,$panel,$track)} if ref($link_target) eq 'CODE';
  $source->_callback_complain($label=>'link_target') if $@;
  return $link_target;
}

sub balloon_tip_setting {
  my $self = shift;
  my ($option,$label,$feature,$panel,$track) = @_;
  my $length = $self->segment_length($label);
  $option ||= 'balloon tip';
  my $source = $self->source;
  my $value  = $source->semantic_setting($label=>$option,$length||0);
  $value     = $source->code_setting('TRACK DEFAULTS' => $option) unless defined $value;
  $value     = $source->code_setting('general' => $option)        unless defined $value;

  return unless $value;
  my $val;
  my $balloon_type = $source->global_setting('balloon style') || 'GBubble';

  if (ref($value) eq 'CODE') {
    $val = eval {$value->($feature,$panel,$track)};
    $source->_callback_complain($label=>$option) if $@;
  } else {
    $val = $source->link_pattern($value,$feature,$panel);
  }

  if ($val=~ /^\s*\[([\w\s]+)\]\s+(.+)/s) {
    $balloon_type = $1;
    $val          = $2;
  }
  # escape quotes
  $val =~ s/'/\\'/g;
  $val =~ s/"/&quot;/g;

  return ($balloon_type,$val);
}

# this generates the callback for highlighting a region
sub make_postgrid_callback {
    my $settings = shift;
    return unless ref $settings->{h_region};

    my @h_regions = map {
        my ( $h_ref, $h_start, $h_end, $h_color )
            = /^(.+):(\d+)\.\.(\d+)(?:@(\S+))?/;
        defined($h_ref)
            && $h_ref eq $settings->{ref}
            ? [ $h_start, $h_end, $h_color || 'lightgrey' ]
            : ()
    } @{ $settings->{h_region} };

    return unless @h_regions;
    return hilite_regions_closure(@h_regions);
}

# this subroutine generates a Bio::Graphics::Panel callback closure 
# suitable for hilighting a region of a panel.
# The args are a list of [start,end,bgcolor,fgcolor]
sub hilite_regions_closure {
    my @h_regions = @_;

    return sub {
        my $gd     = shift;
        my $panel  = shift;
        my $left   = $panel->pad_left;
        my $top    = $panel->top;
        my $bottom = $panel->bottom+$panel->pad_bottom;
        for my $r (@h_regions) {
            my ( $h_start, $h_end, $bgcolor, $fgcolor ) = @$r;
            my ( $start, $end ) = $panel->location2pixel( $h_start, $h_end );
            if ( $end - $start <= 1 ) {
                $end++;
                $start--;
            }    # so that we always see something
                 # assuming top is 0 so as to ignore top padding
            $gd->filledRectangle(
                $left + $start,
                0, $left + $end,
                $bottom, $panel->translate_color($bgcolor)
            ) if $bgcolor && $bgcolor ne 'none';

            # outline can only be the left and right sides
            # -- otherwise it looks funny.
            if ( $fgcolor && $fgcolor ne 'none' ) {
                my $c = $panel->translate_color($fgcolor);
                $gd->setStyle($c,$c,gdTransparent,gdTransparent);#,gdTransparent,gdTransparent,gdTransparent);
                $gd->line( $left + $start, 0, $left + $start, $bottom, gdStyled );
                $gd->line( $left + $end,   0, $left + $end,   $bottom, gdStyled );
            }
        }

    };
}

sub loaded_segment_fill {
    my $self = shift;
    return $self->source->global_setting('loaded segment fill') || 'none';
}

sub loaded_segment_outline {
    my $self = shift;
    return $self->source->global_setting('loaded segment outline') || 'gray';
}

sub details_mult {
    my $self = shift;
    return $self->settings->{details_mult} || 1;
}

1;
<|MERGE_RESOLUTION|>--- conflicted
+++ resolved
@@ -940,20 +940,6 @@
         my $units = $source->global_setting('units') || '';
         my $no_tick_units = $source->global_setting('no tick units');
 
-<<<<<<< HEAD
-	if ($args{section} eq 'detail') {
-	    my $scale_feature = $self->make_scale_feature($wide_segment,
-							  $state->{width});
-	    $panel->add_track(
-		$scale_feature,
-		-glyph    => 'span',
-		-label    => 1,
-		-height   => 6,
-		-label_position => 'left'
-		);
-	}
-=======
->>>>>>> 815c2c3c
 
         $panel->add_track(
              $wide_segment,
