--- conflicted
+++ resolved
@@ -61,62 +61,6 @@
    DUMP_SEQ   => '...FASTA sequence file',
 
    FILTER     => 'Filter',
-<<<<<<< HEAD
-
-   SVG_DESCRIPTION => <<END,
-<p>
-The following link will generate this image in Scalable Vector
-Graphic (SVG) format.  SVG images offer several advantages over
-raster based images such as jpeg or png.
-</p>
-<ul>
-<li>fully resizable with no loss in resolution
-<li>editable feature-by-feature in common vector-based graphics applications
-<li>if necessary, can be converted to EPS for publication submission
-</ul>
-<p>
-To view SVG images, you will need an SVG capable browser, the 
-Adobe SVG browser plugin, or an SVG viewing or editing application such
-as Adobe Illustrator.
-</p>
-<p>
-Adobe's SVG browser plugin: <a
-href="http://www.adobe.com/support/downloads/product.jsp?product=46&platform=Macintosh">Macintosh</a>
-| <a
-href="http://www.adobe.com/support/downloads/product.jsp?product=46&platform=Windows">Windows</a>
-<br />
-Linux users may wish to explore the <a href="http://xml.apache.org/batik/">Batik SVG Viewer</a>.
-</p>
-<p>
-<a href="%s" target="_blank">View SVG image in a new browser window</a></p>
-<p>
-To save this image to your disk, control-click (Macintosh) or
-right-click (Windows) and select the option to save link to disk.
-</p>   
-END
-
-   IMAGE_DESCRIPTION => <<END,
-<p>
-To create an embedded image of this view, cut and paste this
-URL into an HTML page:
-</p>
-<pre>
-&lt;IMAGE src="%s" /&gt;
-</pre>
-<p>
-The image will look like this:
-</p>
-<p>
-<img src="%s" />
-</p>
-
-<p>
-If only the overview (chromosome or contig view) is showing, try
-reducing the size of the region.
-</p>
-END
-=======
->>>>>>> 815c2c3c
 
    TIMEOUT  => <<'END',
 Your request timed out.  You may have selected a region that is too large to display.
@@ -188,11 +132,6 @@
 
    SUBTRACK_INSTRUCTIONS   => 'Select the tracks you wish to display. Sort the tracks by clicking on the column headings, or by clicking and dragging rows into position.',
 
-<<<<<<< HEAD
-   SUBTRACK_INSTRUCTIONS   => 'Select the tracks you wish to display. Sort the tracks by clicking on the column headings, or by clicking and dragging rows into position.',
-
-=======
->>>>>>> 815c2c3c
    SELECT_SUBTRACKS   => '%d of %d subtracks selected',
 
    EDIT       => 'Edit File...',
@@ -234,17 +173,6 @@
    DATA_SOURCE => 'Data Source',
 
    UPLOADED_TRACKS => 'Custom Tracks',
-<<<<<<< HEAD
-
-   IMPORTED_TRACKS => 'Imported Tracks',
-
-   UPLOAD_TRACKS=>'Add custom tracks',
-
-   USERDATA_TABLE=>'Upload and share tracks',
-
-   USERIMPORT_TABLE=>'Import tracks',
-=======
->>>>>>> 815c2c3c
 
    UPLOAD_TITLE=> 'Upload your own data',
 
@@ -444,16 +372,9 @@
  ADD_YOUR_OWN_TRACKS => 'Add custom tracks',
 
  ADD_DESCRIPTION    => 'Click to add a description',
-<<<<<<< HEAD
 
  CONFIGURATION     => 'Configuration',
 
- INVALID_SOURCE    => 'The source named %s is invalid.',
-=======
->>>>>>> 815c2c3c
-
- CONFIGURATION     => 'Configuration',
-
  BACKGROUND_COLOR  => 'Fill color',
 
  FG_COLOR          => 'Line color',
@@ -464,11 +385,7 @@
 
  GLYPH            => 'Shape',
 
-<<<<<<< HEAD
- XYPLOT_TYPE      => 'xyplot subtype',
-=======
  XYPLOT_TYPE      => 'plot style',
->>>>>>> 815c2c3c
 
  WHISKERS_TYPE      => 'whiskers subtype',
 
@@ -486,13 +403,10 @@
 
  WHISKER_MAX_COLOR    => 'Color from stdev to min/max value',
 
-<<<<<<< HEAD
-=======
  AUTOSCALING      => 'Y-axis scaling',
 
  SCALING          => 'Fixed Y-axis range',
 
->>>>>>> 815c2c3c
  SCALE_MIN        => 'Minimum scale value',
 
  SCALE_MAX        => 'Maximum scale value',
@@ -526,19 +440,10 @@
  KILL_THIS_TRACK    => '<b>Turn off this track</b>',
 
  CONFIGURE_THIS_TRACK   => '<b>Configure this track</b>',
-<<<<<<< HEAD
 
  DOWNLOAD_THIS_TRACK   => '<b>Download this track</b>',
 
  ABOUT_THIS_TRACK   => '<b>About this track</b>',
-
- SUBTRACKS_SHOWN    => 'This track contains selectable subtracks. Click to modify the selection or change subtrack order.',
-=======
-
- DOWNLOAD_THIS_TRACK   => '<b>Download this track</b>',
-
- ABOUT_THIS_TRACK   => '<b>About this track</b>',
->>>>>>> 815c2c3c
 
  SUBTRACKS_SHOWN    => 'This track contains selectable subtracks. Click to modify the selection or change subtrack order.',
 
@@ -801,8 +706,4 @@
    
 
 
-    DOWNLOAD_TRACK_DATA_REGION => 'Download track data across region %s',
-    DOWNLOAD_TRACK_DATA_CHROM => 'Download track data across ENTIRE chromosome %s',
-    DOWNLOAD_TRACK_DATA_ALL => 'Download ALL DATA for this track',
-
 };